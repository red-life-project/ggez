//! The `graphics` module performs the actual drawing of images, text, and other
//! objects with the `Drawable` trait.  It also handles basic loading of images
//! and text.
//!
//! This module also manages graphics state, coordinate systems, etc.
//! The default coordinate system has the origin in the upper-left
//! corner of the screen.

use std::fmt;
use std::path;
use std::convert::From;
use std::collections::HashMap;
use std::io::Read;
use std::u16;

use sdl2;
use image;
use gfx;
use gfx::texture;
use gfx::traits::Device;
use gfx::traits::FactoryExt;
use gfx_device_gl;
use gfx_window_sdl;
use gfx::Factory;


use context::Context;
use GameError;
use GameResult;

mod text;
mod types;
pub mod spritebatch;

pub use self::text::*;
pub use self::types::*;

const GL_MAJOR_VERSION: u8 = 3;
const GL_MINOR_VERSION: u8 = 2;



const QUAD_VERTS: [Vertex; 4] = [Vertex {
                                     pos: [-0.5, -0.5],
                                     uv: [0.0, 0.0],
                                 },
                                 Vertex {
                                     pos: [0.5, -0.5],
                                     uv: [1.0, 0.0],
                                 },
                                 Vertex {
                                     pos: [0.5, 0.5],
                                     uv: [1.0, 1.0],
                                 },
                                 Vertex {
                                     pos: [-0.5, 0.5],
                                     uv: [0.0, 1.0],
                                 }];

const QUAD_INDICES: [u16; 6] = [0, 1, 2, 0, 2, 3];

type ColorFormat = gfx::format::Srgba8;
// I don't know why this gives a dead code warning
// since this type is definitely used... oh well.
#[allow(dead_code)]
type DepthFormat = gfx::format::DepthStencil;

gfx_defines!{
    /// Internal structure containing vertex data.
    vertex Vertex {
        pos: [f32; 2] = "a_Pos",
        uv: [f32; 2] = "a_Uv",
    }

    /// Internal structure containing values that are different for each rect.
    vertex RectInstanceProperties {
        src: [f32; 4] = "a_Src",
        dest: [f32; 2] = "a_Dest",
        scale: [f32; 2] = "a_Scale",
        offset: [f32; 2] = "a_Offset",
        shear: [f32; 2] = "a_Shear",
        rotation: f32 = "a_Rotation",
    }

    /// Internal structure containing global shader state.
    constant Globals {
        projection: [[f32; 4]; 4] = "u_Projection",
        color: [f32; 4] = "u_Color",
    }

    constant GlobalTransform {
        translation: [f32; 2] = "u_Translation",
        scale: [f32; 2] = "u_Scale",
        offset: [f32; 2] = "u_Offset",
        shear: [f32; 2] = "u_Shear",
        rotation: f32 = "u_Rotation",
    }

    pipeline pipe {
        vbuf: gfx::VertexBuffer<Vertex> = (),
        tex: gfx::TextureSampler<[f32; 4]> = "t_Texture",
        globals: gfx::ConstantBuffer<Globals> = "Globals",
        transform: gfx::ConstantBuffer<GlobalTransform> = "GlobalTransform",
        rect_instance_properties: gfx::InstanceBuffer<RectInstanceProperties> = (),
        out: gfx::BlendTarget<ColorFormat> =
          ("Target0", gfx::state::MASK_ALL, gfx::preset::blend::ALPHA),
    }
}

impl Default for RectInstanceProperties {
    fn default() -> Self {
        RectInstanceProperties {
            src: [0.0, 0.0, 1.0, 1.0],
            dest: [0.0, 0.0],
            scale: [1.0, 1.0],
            offset: [0.0, 0.0],
            shear: [0.0, 0.0],
            rotation: 0.0,
        }
    }
}

impl From<DrawParam> for RectInstanceProperties {
    fn from(p: DrawParam) -> Self {
        RectInstanceProperties {
            src: p.src.into(),
            dest: p.dest.into(),
            scale: [p.scale.x, p.scale.y],
            offset: p.offset.into(),
            shear: p.shear.into(),
            rotation: p.rotation,
        }
    }
}

impl Default for GlobalTransform {
    fn default() -> Self {
        GlobalTransform {
            translation: [0.0, 0.0],
            scale: [1.0, 1.0],
            offset: [0.0, 0.0],
            shear: [0.0, 0.0],
            rotation: 0.0,
        }
    }
}

impl From<DrawParam> for GlobalTransform {
    fn from(p: DrawParam) -> Self {
        GlobalTransform {
            translation: p.dest.into(),
            scale: [p.scale.x, p.scale.y],
            offset: p.offset.into(),
            shear: p.shear.into(),
            rotation: p.rotation,
        }
    }
}

/// A structure for conveniently storing Sampler's, based off
/// their `SamplerInfo`.
///
/// Making this generic is tricky 'cause it has methods that depend
/// on the generic Factory trait, it seems, so for now we just kind
/// of hack it.
struct SamplerCache<R>
    where R: gfx::Resources
{
    samplers: HashMap<texture::SamplerInfo, gfx::handle::Sampler<R>>,
}

impl<R> SamplerCache<R>
    where R: gfx::Resources
{
    fn new() -> Self {
        SamplerCache { samplers: HashMap::new() }
    }
    fn get_or_insert<F>(&mut self,
                        info: texture::SamplerInfo,
                        factory: &mut F)
                        -> gfx::handle::Sampler<R>
        where F: gfx::Factory<R>
    {
        let sampler = self.samplers
            .entry(info)
            .or_insert_with(|| factory.create_sampler(info));
        sampler.clone()
    }
}

/// A structure that contains graphics state.
/// For instance, background and foreground colors,
/// window info, DPI, rendering pipeline state, etc.
///
/// As an end-user you shouldn't ever have to touch this, but it goes
/// into part of the `Context` and so has to be public, at least
/// until the `pub(restricted)` feature is stable.
pub struct GraphicsContextGeneric<R, F, C, D>
    where R: gfx::Resources,
          F: gfx::Factory<R>,
          C: gfx::CommandBuffer<R>,
          D: gfx::Device<Resources = R, CommandBuffer = C>
{
    background_color: Color,
    shader_globals: Globals,
    global_transform: Vec<GlobalTransform>,
    white_image: Image,
    line_width: f32,
    point_size: f32,
    screen_rect: Rect,
    dpi: (f32, f32, f32),

    window: sdl2::video::Window,
    #[allow(dead_code)]
    gl_context: sdl2::video::GLContext,
    device: Box<D>,
    factory: Box<F>,
    encoder: gfx::Encoder<R, C>,
    // color_view: gfx::handle::RenderTargetView<R, gfx::format::Srgba8>,
    #[allow(dead_code)]
    depth_view: gfx::handle::DepthStencilView<R, gfx::format::DepthStencil>,

    pso: gfx::PipelineState<R, pipe::Meta>,
    data: pipe::Data<R>,
    quad_slice: gfx::Slice<R>,
    quad_vertex_buffer: gfx::handle::Buffer<R, Vertex>,
    default_sampler_info: texture::SamplerInfo,
    samplers: SamplerCache<R>,
}

impl<R, F, C, D> fmt::Debug for GraphicsContextGeneric<R, F, C, D>
    where R: gfx::Resources,
          F: gfx::Factory<R>,
          C: gfx::CommandBuffer<R>,
          D: gfx::Device<Resources = R, CommandBuffer = C>
{
    fn fmt(&self, formatter: &mut fmt::Formatter) -> fmt::Result {
        write!(formatter, "<GraphicsContext: {:p}>", self)
    }
}

/// A concrete graphics context for GL rendering.
pub type GraphicsContext = GraphicsContextGeneric<gfx_device_gl::Resources,
                                                  gfx_device_gl::Factory,
                                                  gfx_device_gl::CommandBuffer,
                                                  gfx_device_gl::Device>;

/// This can probably be removed but might be
/// handy to keep around a bit longer.  Just in case something else
/// crazy happens.
#[allow(unused)]
fn test_opengl_versions(video: &sdl2::VideoSubsystem) {
    let mut major_versions = [4u8, 3u8, 2u8, 1u8];
    let minor_versions = [5u8, 4u8, 3u8, 2u8, 1u8, 0u8];
    major_versions.reverse();
    for major in &major_versions {
        for minor in &minor_versions {
            let gl = video.gl_attr();
            gl.set_context_version(*major, *minor);
            gl.set_context_profile(sdl2::video::GLProfile::Core);
            gl.set_red_size(5);
            gl.set_green_size(5);
            gl.set_blue_size(5);
            gl.set_alpha_size(8);

            print!("Requesting GL {}.{}... ", major, minor);
            let window_builder = video.window("so full of hate", 640, 480);
            let result = gfx_window_sdl::init::<ColorFormat, DepthFormat>(window_builder);
            match result {
                Ok(_) => {
                    println!("Ok, got GL {}.{}.",
                             gl.context_major_version(),
                             gl.context_minor_version())
                }
                Err(res) => println!("Request failed: {:?}", res),
            }
        }
    }
}

impl From<gfx::buffer::CreationError> for GameError {
    fn from(e: gfx::buffer::CreationError) -> Self {
        use gfx::buffer::CreationError;
        match e {
            CreationError::UnsupportedBind(b) => {
                GameError::RenderError(format!("Could not create buffer: Unsupported Bind ({:?})",
                                               b))
            }
            CreationError::UnsupportedUsage(u) => {
                GameError::RenderError(format!("Could not create buffer: Unsupported Usage ({:?})",
                                               u))
            }
            CreationError::Other => GameError::RenderError(format!("Could not create buffer: Unknown error")),
        }
    }
}

impl GraphicsContext {
    pub fn new(video: sdl2::VideoSubsystem,
               window_title: &str,
               screen_width: u32,
               screen_height: u32,
               vsync: bool,
               resize: bool)
               -> GameResult<GraphicsContext> {
        // WINDOW SETUP
        let gl = video.gl_attr();
        gl.set_context_version(GL_MAJOR_VERSION, GL_MINOR_VERSION);
        gl.set_context_profile(sdl2::video::GLProfile::Core);
        gl.set_red_size(5);
        gl.set_green_size(5);
        gl.set_blue_size(5);
        gl.set_alpha_size(8);
        let mut window_builder = video.window(window_title, screen_width, screen_height);
        if resize {
            window_builder.resizable();
        }
        let (window, gl_context, device, mut factory, color_view, depth_view) =
            gfx_window_sdl::init(window_builder)?;

        // println!("Vsync enabled: {}", vsync);
        let vsync_int = if vsync { 1 } else { 0 };
        video.gl_set_swap_interval(vsync_int);

        let display_index = window.display_index()?;
        let dpi = window.subsystem().display_dpi(display_index)?;

        // GFX SETUP
        let encoder: gfx::Encoder<gfx_device_gl::Resources, gfx_device_gl::CommandBuffer> =
            factory.create_command_buffer().into();

        let pso = factory
            .create_pipeline_simple(include_bytes!("shader/basic_150.glslv"),
                                    include_bytes!("shader/basic_150.glslf"),
                                    pipe::new())?;

        let rect_inst_props = factory
            .create_buffer(1,
                           gfx::buffer::Role::Vertex,
                           gfx::memory::Usage::Dynamic,
                           gfx::SHADER_RESOURCE)?;

        let (quad_vertex_buffer, mut quad_slice) =
            factory.create_vertex_buffer_with_slice(&QUAD_VERTS, &QUAD_INDICES[..]);

        quad_slice.instances = Some((1, 0));

        let globals_buffer = factory.create_constant_buffer(1);
        let transform_buffer = factory.create_constant_buffer(1);
        let mut samplers: SamplerCache<gfx_device_gl::Resources> = SamplerCache::new();
        let sampler_info = texture::SamplerInfo::new(texture::FilterMethod::Bilinear,
                                                     texture::WrapMode::Clamp);
        let sampler = samplers.get_or_insert(sampler_info, &mut factory);
        let white_image =
            Image::make_raw(&mut factory, &sampler_info, 1, 1, &[255, 255, 255, 255])?;
        let texture = white_image.texture.clone();

        let data = pipe::Data {
            vbuf: quad_vertex_buffer.clone(),
            tex: (texture, sampler),
            rect_instance_properties: rect_inst_props,
            globals: globals_buffer,
            transform: transform_buffer,
            out: color_view,
        };

        // Set initial uniform values
        let left = 0.0;
        let right = screen_width as f32;
        let top = 0.0;
        let bottom = screen_height as f32;
        let globals = Globals {
            projection: ortho(left, right, top, bottom, 1.0, -1.0),
            color: types::WHITE.into(),
        };
        let initial_transform: GlobalTransform = Default::default();
        let global_transform = vec![initial_transform];

        let mut gfx = GraphicsContext {
            background_color: Color::new(0.1, 0.2, 0.3, 1.0),
            shader_globals: globals,
            global_transform,
            line_width: 1.0,
            point_size: 1.0,
            white_image: white_image,
            screen_rect: Rect::new(left, bottom, (right - left), (top - bottom)),
            dpi: dpi,

            window: window,
            gl_context: gl_context,
            device: Box::new(device),
            factory: Box::new(factory),
            encoder: encoder,
            depth_view: depth_view,

            pso: pso,
            data: data,
            quad_slice: quad_slice,
            quad_vertex_buffer: quad_vertex_buffer,
            default_sampler_info: sampler_info,
            samplers: samplers,
        };

        let w = screen_width as f32;
        let h = screen_height as f32;
        let rect = Rect {
            x: (w / 2.0),
            y: (h / 2.0),
            w: w,
            h: -h,
        };
        gfx.set_graphics_rect(rect);
        gfx.update_globals()?;
        gfx.update_transform()?;
        Ok(gfx)
    }

    fn update_globals(&mut self) -> GameResult<()> {
        self.encoder
            .update_buffer(&self.data.globals, &[self.shader_globals], 0)?;
        Ok(())
    }

<<<<<<< HEAD
    fn update_transform(&mut self) -> GameResult<()> {
        let transform = self.get_transform();
        self.encoder.update_buffer(
            &self.data.transform, 
            &[transform],
            0
        )?;
=======
    fn update_transform(&mut self, transform: GlobalTransform) -> GameResult<()> {
        self.encoder
            .update_buffer(&self.data.transform, &[transform], 0)?;
>>>>>>> 58f85bb9
        Ok(())
    }

    fn push_transform(&mut self, transform: GlobalTransform) {
        self.global_transform.push(transform);
    }

    fn pop_transform(&mut self) {
        if self.global_transform.len() > 1 {
            self.global_transform.pop();
        }
    }

    fn get_transform(&self) -> GlobalTransform {
        self.global_transform[self.global_transform.len() - 1]
    }

    fn update_rect_properties(&mut self, draw_params: DrawParam) -> GameResult<()> {
        let properties = draw_params.into();
        self.encoder
            .update_buffer(&self.data.rect_instance_properties, &[properties], 0)?;
        self.quad_slice.instances = Some((1, 0));
        Ok(())
    }

    /// Returns a reference to the SDL window.
    /// Ideally you should not need to use this because ggez
    /// would provide all the functions you need without having
    /// to dip into SDL itself.  But life isn't always ideal.
    pub fn get_window(&self) -> &sdl2::video::Window {
        &self.window
    }

    /// Returns a mutable reference to the SDL window.
    pub fn get_window_mut(&mut self) -> &mut sdl2::video::Window {
        &mut self.window
    }


    /// Returns the size of the window in pixels as (height, width).
    pub fn get_size(&self) -> (u32, u32) {
        self.window.size()
    }

    /// Returns the size of the window's underlaying drawable in pixels as (height, width).
    /// This may return a different value than `get_size()` when run on a platform with high-DPI support
    pub fn get_drawable_size(&self) -> (u32, u32) {
        self.window.drawable_size()
    }

    /// EXPERIMENTAL function to get the gfx-rs `Factory` object.
    pub fn get_factory(&mut self) -> &mut gfx_device_gl::Factory {
        &mut self.factory
    }

    /// EXPERIMENTAL function to get the gfx-rs `Device` object.
    pub fn get_device(&mut self) -> &mut gfx_device_gl::Device {
        self.device.as_mut()
    }

    /// EXPERIMENTAL function to get the gfx-rs `Encoder` object.
    pub fn get_encoder
        (&mut self)
         -> &mut gfx::Encoder<gfx_device_gl::Resources, gfx_device_gl::CommandBuffer> {
        &mut self.encoder
    }

    /// EXPERIMENTAL function to get the gfx-rs depth view
    pub fn get_depth_view
        (&self)
         -> gfx::handle::DepthStencilView<gfx_device_gl::Resources, gfx::format::DepthStencil> {
        self.depth_view.clone()
    }

    /// EXPERIMENTAL function to get the gfx-rs color view
    pub fn get_color_view(&self)
                          -> gfx::handle::RenderTargetView<gfx_device_gl::Resources,
                                                           (gfx::format::R8_G8_B8_A8,
                                                            gfx::format::Srgb)> {
        self.data.out.clone()
    }

    /// Shortcut function to set the screen rect ortho mode
    /// to a given `Rect`.
    ///
    /// Call `update_globals()` to apply them after calling this.
    fn set_graphics_rect(&mut self, rect: Rect) {
        self.screen_rect = rect;
        let half_width = rect.w / 2.0;
        let half_height = rect.h / 2.0;
        self.shader_globals.projection = ortho(rect.x - half_width,
                                               rect.x + half_width,
                                               rect.y + half_height,
                                               rect.y - half_height,
                                               1.0,
                                               -1.0);
    }
}


/// Creates an orthographic projection matrix.
///
/// Rather than create a dependency on cgmath or nalgebra for this one function,
/// we're just going to define it ourselves.
fn ortho(left: f32, right: f32, top: f32, bottom: f32, far: f32, near: f32) -> [[f32; 4]; 4] {
    let c0r0 = 2.0 / (right - left);
    let c0r1 = 0.0;
    let c0r2 = 0.0;
    let c0r3 = 0.0;

    let c1r0 = 0.0;
    let c1r1 = 2.0 / (top - bottom);
    let c1r2 = 0.0;
    let c1r3 = 0.0;

    let c2r0 = 0.0;
    let c2r1 = 0.0;
    let c2r2 = -2.0 / (far - near);
    let c2r3 = 0.0;

    let c3r0 = -(right + left) / (right - left);
    let c3r1 = -(top + bottom) / (top - bottom);
    let c3r2 = -(far + near) / (far - near);
    let c3r3 = 1.0;

    [[c0r0, c1r0, c2r0, c3r0],
     [c0r1, c1r1, c2r1, c3r1],
     [c0r2, c1r2, c2r2, c3r2],
     [c0r3, c1r3, c2r3, c3r3]]
}

// **********************************************************************
// DRAWING
// **********************************************************************


/// Clear the screen to the background color.
pub fn clear(ctx: &mut Context) {
    let gfx = &mut ctx.gfx_context;
    gfx.encoder
        .clear(&gfx.data.out, gfx.background_color.into());
}

/// Draws the given `Drawable` object to the screen by calling its
/// `draw()` method.
pub fn draw(ctx: &mut Context, drawable: &Drawable, dest: Point, rotation: f32) -> GameResult<()> {
    drawable.draw(ctx, dest, rotation)
}


/// Draws the given `Drawable` object to the screen by calling its `draw_ex()` method.
pub fn draw_ex(ctx: &mut Context, drawable: &Drawable, params: DrawParam) -> GameResult<()> {
    drawable.draw_ex(ctx, params)
}

/// Tells the graphics system to actually put everything on the screen.
/// Call this at the end of your `EventHandler`'s `draw()` method.
pub fn present(ctx: &mut Context) {
    let gfx = &mut ctx.gfx_context;
    // We might want to give the user more control over when the
    // encoder gets flushed eventually, if we want them to be able
    // to do their own gfx drawing.  HOWEVER, the whole pipeline type
    // thing is a bigger hurdle, so this is fine for now.
    gfx.encoder.flush(&mut *gfx.device);
    gfx.window.gl_swap_window();
    gfx.device.cleanup();
}

/*
// Draw an arc.
// Punting on this until later.
pub fn arc(_ctx: &mut Context,
           _mode: DrawMode,
           _point: Point,
           _radius: f32,
           _angle1: f32,
           _angle2: f32,
           _segments: u32)
           -> GameResult<()> {
    unimplemented!();
}
*/

/// Draw a circle.
pub fn circle(ctx: &mut Context,
              mode: DrawMode,
              point: Point,
              radius: f32,
              tolerance: f32)
              -> GameResult<()> {
    let m = Mesh::new_circle(ctx, mode, point, radius, tolerance)?;
    m.draw(ctx, Point::default(), 0.0)
}

/// Draw an ellipse.
pub fn ellipse(ctx: &mut Context,
               mode: DrawMode,
               point: Point,
               radius1: f32,
               radius2: f32,
               tolerance: f32)
               -> GameResult<()> {
    let m = Mesh::new_ellipse(ctx, mode, point, radius1, radius2, tolerance)?;
    m.draw(ctx, Point::default(), 0.0)
}

/// Draws a line of one or more connected segments.
pub fn line(ctx: &mut Context, points: &[Point]) -> GameResult<()> {
    let w = ctx.gfx_context.line_width;
    let m = Mesh::new_line(ctx, points, w)?;
    m.draw(ctx, Point::default(), 0.0)
}

/// Draws points.
pub fn points(ctx: &mut Context, points: &[Point]) -> GameResult<()> {
    let size = ctx.gfx_context.point_size;
    for p in points {
        let r = Rect::new(p.x, p.y, size, size);
        rectangle(ctx, DrawMode::Fill, r)?;
    }
    Ok(())
}

/// Draws a closed polygon
pub fn polygon(ctx: &mut Context, mode: DrawMode, vertices: &[Point]) -> GameResult<()> {
    let w = ctx.gfx_context.line_width;
    let m = Mesh::new_polygon(ctx, mode, vertices, w)?;
    m.draw(ctx, Point::default(), 0.0)
}

// Renders text with the default font.
// Not terribly efficient as it re-renders the text with each call,
// but good enough for debugging.
// Doesn't actually work, double-borrow on ctx.  Bah.
// pub fn print(ctx: &mut Context, dest: Point, text: &str) -> GameResult<()> {
//     let rendered_text = {
//         let font = &ctx.default_font;
//         text::Text::new(ctx, text, font)?
//     };
//     draw(ctx, &rendered_text, dest, 0.0)
// }


/// Draws a rectangle.
pub fn rectangle(ctx: &mut Context, mode: DrawMode, rect: Rect) -> GameResult<()> {
    let x = rect.x;
    let y = rect.y;
    let w = rect.w;
    let h = rect.h;
    let x1 = x - (w / 2.0);
    let x2 = x + (w / 2.0);
    let y1 = y - (h / 2.0);
    let y2 = y + (h / 2.0);
    let pts = [[x1, y1].into(),
               [x2, y1].into(),
               [x2, y2].into(),
               [x1, y2].into()];
    polygon(ctx, mode, &pts)
}

// **********************************************************************
// GRAPHICS STATE
// **********************************************************************

/// Returns the current background color.
pub fn get_background_color(ctx: &Context) -> Color {
    ctx.gfx_context.background_color
}

/// Returns the current foreground color.
pub fn get_color(ctx: &Context) -> Color {
    ctx.gfx_context.shader_globals.color.into()
}

/// Get the default filter mode for new images.
pub fn get_default_filter(ctx: &Context) -> FilterMode {
    let gfx = &ctx.gfx_context;
    gfx.default_sampler_info.filter.into()
}


/// Get the current width for drawing lines and stroked polygons.
pub fn get_line_width(ctx: &Context) -> f32 {
    ctx.gfx_context.line_width
}


/// Get the current size for drawing points.
pub fn get_point_size(ctx: &Context) -> f32 {
    ctx.gfx_context.point_size
}

/// Returns a string that tells a little about the obtained rendering mode.
/// It is supposed to be human-readable and will change; do not try to parse
/// information out of it!
pub fn get_renderer_info(ctx: &Context) -> GameResult<String> {
    let video = ctx.sdl_context.video()?;

    let gl = video.gl_attr();

    Ok(format!("Requested GL {}.{} Core profile, actually got GL {}.{} {:?} profile.",
               GL_MAJOR_VERSION,
               GL_MINOR_VERSION,
               gl.context_major_version(),
               gl.context_minor_version(),
               gl.context_profile()))
}

/// Returns a rectangle defining the coordinate system of the screen.
/// It will be `Rect { x: center_x, y: cenyer_y, w: width, h: height }`
///
/// If the Y axis increases downwards, the `height` of the Rect
/// will be negative.
pub fn get_screen_coordinates(ctx: &Context) -> Rect {
    ctx.gfx_context.screen_rect
}

/// Sets the background color.  Default: blue.
pub fn set_background_color(ctx: &mut Context, color: Color) {
    ctx.gfx_context.background_color = color;
}

/// Sets the foreground color, which will be used for drawing
/// rectangles, lines, etc.  Default: white.
pub fn set_color(ctx: &mut Context, color: Color) -> GameResult<()> {
    let gfx = &mut ctx.gfx_context;
    gfx.shader_globals.color = color.into();
    gfx.update_globals()
}

/// Sets the default filter mode used to scale images.
///
/// This does not apply retroactively to already created images.
pub fn set_default_filter(ctx: &mut Context, mode: FilterMode) {
    let gfx = &mut ctx.gfx_context;
    let new_mode = mode.into();
    let sampler_info = texture::SamplerInfo::new(new_mode, texture::WrapMode::Clamp);
    // We create the sampler now so we don't end up creating it at some
    // random-ass time while we're trying to draw stuff.
    let _sampler = gfx.samplers
        .get_or_insert(sampler_info, &mut *gfx.factory);
    gfx.default_sampler_info = sampler_info;
}

/// Set the current width for drawing lines and stroked polygons.
pub fn set_line_width(ctx: &mut Context, width: f32) {
    ctx.gfx_context.line_width = width;
}

/// Set the current size for drawing points.
pub fn set_point_size(ctx: &mut Context, size: f32) {
    ctx.gfx_context.point_size = size;
}

/// Sets the bounds of the screen viewport.
///
/// The default coordinate system has (0,0) at the top-left corner
/// with X increasing to the right and Y increasing down, with the
/// viewport scaled such that one coordinate unit is one pixel on the
/// screen.  This function lets you change this coordinate system to
/// be whatever you prefer.
///
/// Recall that a `Rect` currently the x and y coordinates at the center,
/// so if you wanted a coordinate system from (0,0) at the bottom-left
/// to (640, 480) at the top-right, you would call this function with
/// a `Rect{x: 320, y: 240, w: 640, h: 480}`
pub fn set_screen_coordinates(context: &mut Context, rect: Rect) -> GameResult<()> {
    let gfx = &mut context.gfx_context;
    gfx.set_graphics_rect(rect);
    gfx.update_globals()
}

/// Sets the window mode, such as the size and other properties.
///
/// Setting the window mode may have side effects, such as clearing
/// the screen or setting the screen coordinates viewport to some undefined value.
/// It is recommended to call `set_screen_coordinates()` after changing the window
/// size to make sure everything is what you want it to be.
pub fn set_mode(context: &mut Context,
                width: u32,
                height: u32,
                mode: WindowMode)
                -> GameResult<()> {
    {
        let window = &mut context.gfx_context.get_window_mut();
        window.set_size(width, height)?;
        // SDL sets "bordered" but Love2D does "not bordered";
        // we use the Love2D convention.
        window.set_bordered(!mode.borderless);
        window.set_fullscreen(mode.fullscreen_type)?;
        let (min_w, min_h) = mode.min_dimensions;
        window.set_minimum_size(min_w, min_h)?;
        let (max_w, max_h) = mode.max_dimensions;
        window.set_maximum_size(max_w, max_h)?;
    }
    {
        let video = context.sdl_context.video()?;
        let vsync_int = if mode.vsync { 1 } else { 0 };
        video.gl_set_swap_interval(vsync_int);
    }
    Ok(())
}

/// Returns a `Vec` of `(width, height)` tuples describing what
/// fullscreen resolutions are available for the given display.
pub fn get_fullscreen_modes(context: &Context, display_idx: i32) -> GameResult<Vec<(u32, u32)>> {
    let video = context.sdl_context.video()?;
    let display_count = video.num_video_displays()?;
    assert!(display_idx < display_count);

    let num_modes = video.num_display_modes(display_idx)?;

    (0..num_modes)
        .map(|i| video.display_mode(display_idx, i))
        .map(|ires| ires.map_err(GameError::VideoError))
        .map(|gres| gres.map(|dispmode| (dispmode.w as u32, dispmode.h as u32)))
        .collect()
}

/// Returns the number of connected displays.
pub fn get_display_count(context: &Context) -> GameResult<i32> {
    let video = context.sdl_context.video()?;
    video.num_video_displays().map_err(GameError::VideoError)
}

// **********************************************************************
// TYPES
// **********************************************************************


/// A struct containing all the necessary info for drawing a Drawable.
///
/// * `src` - a portion of the drawable to clip, as a fraction of the whole image.
///    Defaults to the whole image (1.0) if omitted.
/// * `dest` - the position to draw the graphic expressed as a `Point`.
/// * `rotation` - orientation of the graphic in radians.
/// * `scale` - x/y scale factors expressed as a `Point`.
/// * `offset` - specifies an offset from the center for transform operations like scale/rotation.
/// * `shear` - x/y shear factors expressed as a `Point`.
///
/// This struct implements the `Default` trait, so you can just do:
///
/// `graphics::draw_ex(ctx, drawable, DrawParam{ dest: my_dest, .. Default::default()} )`
#[derive(Debug, Copy, Clone, PartialEq)]
pub struct DrawParam {
    pub src: Rect,
    pub dest: Point,
    pub rotation: f32,
    pub scale: Point,
    pub offset: Point,
    pub shear: Point,
}

impl Default for DrawParam {
    fn default() -> Self {
        DrawParam {
            src: Rect::one(),
            dest: Point::zero(),
            rotation: 0.0,
            scale: Point::new(1.0, 1.0),
            offset: Point::new(0.0, 0.0),
            shear: Point::new(0.0, 0.0),
        }
    }
}


/// All types that can be drawn on the screen implement the `Drawable` trait.
pub trait Drawable {
    /// Actually draws the object to the screen.
    ///
    /// This is the most general version of the operation, which is all that
    /// is required for implementing this trait.
    fn draw_ex(&self, ctx: &mut Context, param: DrawParam) -> GameResult<()>;

    /// Draws the drawable onto the rendering target.
    ///
    /// It just is a shortcut that calls `draw_ex()` with some sane defaults.
    ///
    /// * `ctx` - The `Context` this graphic will be rendered to.
    /// * `dest` - the position to draw the graphic expressed as a `Point`.
    /// * `rotation` - orientation of the graphic in radians.
    ///
    fn draw(&self, ctx: &mut Context, dest: Point, rotation: f32) -> GameResult<()> {
        self.draw_ex(ctx,
                     DrawParam {
                         dest: dest,
                         rotation: rotation,
                         ..Default::default()
                     })
    }
}

/// Generic in-GPU-memory image data available to be drawn on the screen.
#[derive(Clone)]
pub struct ImageGeneric<R>
    where R: gfx::Resources
{
    texture: gfx::handle::ShaderResourceView<R, [f32; 4]>,
    sampler_info: gfx::texture::SamplerInfo,
    width: u32,
    height: u32,
}

/// In-GPU-memory image data available to be drawn on the screen,
/// using the OpenGL backend.
pub type Image = ImageGeneric<gfx_device_gl::Resources>;

/// Copies an 2D (RGBA) buffer into one that is the next
/// power of two size up in both dimensions.  All data is
/// retained and kept closest to [0,0]; anything extra is
/// filled with 0
fn scale_rgba_up_to_power_of_2(width: u16, height: u16, rgba: &[u8]) -> (u16, u16, Vec<u8>) {
    let width = width as usize;
    let height = height as usize;
    let w2 = width.next_power_of_two();
    let h2 = height.next_power_of_two();
    // println!("Scaling from {}x{} to {}x{}", width, height, w2, h2);
    let num_vals = w2 * h2 * 4;
    let mut v: Vec<u8> = Vec::with_capacity(num_vals);
    // This is a little wasteful because we will be replacing
    // many if not most of these 0's with the actual image data.
    // But it's much simpler to resize the thing once than to blit
    // each row, resize it out to fill the rest of the row with zeroes,
    // etc.
    v.resize(num_vals, 0);
    // Blit each row of the old image into the new array.
    for i in 0..h2 {
        if i < height {
            let src_start = i * width * 4;
            let src_end = src_start + width * 4;
            let dest_start = i * w2 * 4;
            let dest_end = dest_start + width * 4;
            let slice = &mut v[dest_start..dest_end];
            slice.copy_from_slice(&rgba[src_start..src_end]);
        }
    }
    (w2 as u16, h2 as u16, v)
}

impl Image {
    /// Load a new image from the file at the given path.
    pub fn new<P: AsRef<path::Path>>(context: &mut Context, path: P) -> GameResult<Image> {
        let img = {
            let mut buf = Vec::new();
            let mut reader = context.filesystem.open(path)?;
            reader.read_to_end(&mut buf)?;
            image::load_from_memory(&buf)?.to_rgba()
        };
        let (width, height) = img.dimensions();
        Image::from_rgba8(context, width as u16, height as u16, &img)
    }

    /// Creates a new `Image` from the given buffer of `u8` RGBA values.
    pub fn from_rgba8(context: &mut Context,
                      width: u16,
                      height: u16,
                      rgba: &[u8])
                      -> GameResult<Image> {
        Image::make_raw(&mut context.gfx_context.factory,
                        &context.gfx_context.default_sampler_info,
                        width,
                        height,
                        rgba)
    }
    /// A helper function that just takes a factory directly so we can make an image
    /// without needing the full context object, so we can create an Image while still
    /// creating the GraphicsContext.
    fn make_raw(factory: &mut gfx_device_gl::Factory,
                sampler_info: &texture::SamplerInfo,
                width: u16,
                height: u16,
                rgba: &[u8])
                -> GameResult<Image> {
        // Check if the texture is not power of 2, and if not, pad it out.
        let view = if false {
            // let view = if !(width.is_power_of_two() && height.is_power_of_two()) {
            let (width, height, rgba) = scale_rgba_up_to_power_of_2(width, height, rgba);
            let rgba = &rgba;
            assert_eq!((width as usize) * (height as usize) * 4, rgba.len());
            let kind = gfx::texture::Kind::D2(width, height, gfx::texture::AaMode::Single);
            // The slice containing rgba is NOT rows x columns, it is a slice of
            // MIPMAP LEVELS.  Augh!
            let (_, view) = factory
                .create_texture_immutable_u8::<gfx::format::Srgba8>(kind, &[rgba])?;
            view
        } else {
            if width == 0 || height == 0 {
                let msg = format!("Tried to create a texture of size {}x{}, each dimension must \
                     be >0",
                                  width,
                                  height);
                return Err(GameError::ResourceLoadError(msg));
            }
            let kind = gfx::texture::Kind::D2(width, height, gfx::texture::AaMode::Single);
            let (_, view) = factory
                .create_texture_immutable_u8::<gfx::format::Srgba8>(kind, &[rgba])?;
            view

        };
        Ok(Image {
               texture: view,
               sampler_info: *sampler_info,
               width: width as u32,
               height: height as u32,
           })
    }

    /// A little helper function that creates a new Image that is just
    /// a solid square of the given size and color.  Mainly useful for
    /// debugging.
    pub fn solid(context: &mut Context, size: u16, color: Color) -> GameResult<Image> {
        let pixel_array: [u8; 4] = color.into();
        let size_squared = size as usize * size as usize;
        let mut buffer = Vec::with_capacity(size_squared);
        for _i in 0..size_squared {
            buffer.extend(&pixel_array[..]);
        }
        Image::from_rgba8(context, size, size, &buffer)
    }

    /// Return the width of the image.
    pub fn width(&self) -> u32 {
        self.width
    }

    /// Return the height of the image.
    pub fn height(&self) -> u32 {
        self.height
    }

    /// Get the filter mode for the image.
    pub fn get_filter(&self) -> FilterMode {
        self.sampler_info.filter.into()
    }

    /// Set the filter mode for the image.
    pub fn set_filter(&mut self, mode: FilterMode) {
        self.sampler_info.filter = mode.into();
    }

    /// Returns the dimensions of the image.
    pub fn get_dimensions(&self) -> Rect {
        Rect::new(0.0, 0.0, self.width() as f32, self.height() as f32)
    }

    /// Gets the `Image`'s `WrapMode` along the X and Y axes.
    pub fn get_wrap(&self) -> (WrapMode, WrapMode) {
        (self.sampler_info.wrap_mode.0, self.sampler_info.wrap_mode.1)
    }

    /// Sets the `Image`'s `WrapMode` along the X and Y axes.
    pub fn set_wrap(&mut self, wrap_x: WrapMode, wrap_y: WrapMode) {
        self.sampler_info.wrap_mode.0 = wrap_x;
        self.sampler_info.wrap_mode.1 = wrap_y;
    }
}


impl fmt::Debug for Image {
    fn fmt(&self, f: &mut fmt::Formatter) -> fmt::Result {
        write!(f,
               "<Image: {}x{}, {:p}, texture address {:p}, sampler: {:?}>",
               self.width(),
               self.height(),
               self,
               &self.texture,
               &self.sampler_info)
    }
}


impl Drawable for Image {
    fn draw_ex(&self, ctx: &mut Context, param: DrawParam) -> GameResult<()> {
        let gfx = &mut ctx.gfx_context;
        let src_width = param.src.w;
        let src_height = param.src.h;
        // We have to mess with the scale to make everything
        // be its-unit-size-in-pixels.
        // We also invert the Y scale if our screen coordinates
        // are "upside down", because by default we present the
        // illusion that the screen is addressed in pixels.
        // BUGGO: Which I rather regret now.
        let invert_y = if gfx.screen_rect.h < 0.0 { 1.0 } else { -1.0 };
        let real_scale = Point {
            x: src_width * param.scale.x * self.width as f32,
            y: src_height * param.scale.y * self.height as f32 * invert_y,
        };
        let mut new_param = param;
        new_param.scale = real_scale;
        // Not entirely sure why the inversion is necessary, but oh well.
        new_param.offset.x *= -1.0 * param.scale.x;
        new_param.offset.y *= param.scale.y;
        gfx.update_rect_properties(new_param)?;
        let sampler = gfx.samplers
            .get_or_insert(self.sampler_info, gfx.factory.as_mut());
        gfx.data.vbuf = gfx.quad_vertex_buffer.clone();
        gfx.data.tex = (self.texture.clone(), sampler);
        gfx.encoder.draw(&gfx.quad_slice, &gfx.pso, &gfx.data);
        Ok(())
    }
}

/// 2D polygon mesh
#[derive(Debug, Clone, PartialEq)]
pub struct Mesh {
    buffer: gfx::handle::Buffer<gfx_device_gl::Resources, Vertex>,
    slice: gfx::Slice<gfx_device_gl::Resources>,
}

use lyon::tessellation as t;

struct VertexBuilder;

impl t::VertexConstructor<t::FillVertex, Vertex> for VertexBuilder {
    fn new_vertex(&mut self, vertex: t::FillVertex) -> Vertex {
        Vertex {
            pos: [vertex.position.x, vertex.position.y],
            uv: [0.0, 0.0],
        }
    }
}

impl t::VertexConstructor<t::StrokeVertex, Vertex> for VertexBuilder {
    fn new_vertex(&mut self, vertex: t::StrokeVertex) -> Vertex {
        Vertex {
            pos: [vertex.position.x, vertex.position.y],
            uv: [0.0, 0.0],
        }
    }
}

impl Mesh {
    fn from_vbuf(ctx: &mut Context,
                 buffer: &t::geometry_builder::VertexBuffers<Vertex>)
                 -> GameResult<Mesh> {
        let (vbuf, slice) =
            ctx.gfx_context
                .factory
                .create_vertex_buffer_with_slice(&buffer.vertices[..], &buffer.indices[..]);

        Ok(Mesh {
               buffer: vbuf,
               slice: slice,
           })
    }


    /// Create a new mesh for a line of one or more connected segments.
    /// WIP, sorry
    pub fn new_line(ctx: &mut Context, points: &[Point], width: f32) -> GameResult<Mesh> {
        Mesh::new_polyline(ctx, DrawMode::Line, points, width)
    }

    /// Create a new mesh for a circle.
    /// Stroked circles are still WIP, sorry.
    pub fn new_circle(ctx: &mut Context,
                      mode: DrawMode,
                      point: Point,
                      radius: f32,
                      tolerance: f32)
                      -> GameResult<Mesh> {
        {
            let buffers: &mut t::geometry_builder::VertexBuffers<_> = &mut t::VertexBuffers::new();
            match mode {
                DrawMode::Fill => {
                    // These builders have to be in separate match arms 'cause they're actually
                    // different types; one is GeometryBuilder<StrokeVertex> and the other is
                    // GeometryBuilder<FillVertex>
                    let builder = &mut t::BuffersBuilder::new(buffers, VertexBuilder);
                    t::basic_shapes::fill_circle(t::math::point(point.x, point.y),
                                                 radius,
                                                 tolerance,
                                                 builder);
                }
                DrawMode::Line => {
                    let builder = &mut t::BuffersBuilder::new(buffers, VertexBuilder);
                    let options = t::StrokeOptions::default()
                        .with_line_width(ctx.gfx_context.line_width)
                        .with_tolerance(tolerance);
                    t::basic_shapes::stroke_circle(t::math::point(point.x, point.y),
                                                   radius,
                                                   &options,
                                                   builder);
                }
            };
            Mesh::from_vbuf(ctx, buffers)
        }

    }

    /// Create a new mesh for an ellipse.
    /// Stroked ellipses are still WIP, sorry.
    pub fn new_ellipse(ctx: &mut Context,
                       mode: DrawMode,
                       point: Point,
                       radius1: f32,
                       radius2: f32,
                       tolerance: f32)
                       -> GameResult<Mesh> {
        use euclid::Length;
        let buffers: &mut t::geometry_builder::VertexBuffers<_> = &mut t::VertexBuffers::new();
        match mode {
            DrawMode::Fill => {
                // These builders have to be in separate match arms 'cause they're actually
                // different types; one is GeometryBuilder<StrokeVertex> and the other is
                // GeometryBuilder<FillVertex>
                let builder = &mut t::BuffersBuilder::new(buffers, VertexBuilder);
                t::basic_shapes::fill_ellipse(t::math::point(point.x, point.y),
                                              t::math::vec2(radius1, radius2),
                                              Length::new(0.0),
                                              tolerance,
                                              builder);
            }
            DrawMode::Line => {
                let builder = &mut t::BuffersBuilder::new(buffers, VertexBuilder);
                let options = t::StrokeOptions::default()
                    .with_line_width(ctx.gfx_context.line_width)
                    .with_tolerance(tolerance);
                t::basic_shapes::stroke_ellipse(t::math::point(point.x, point.y),
                                                t::math::vec2(radius1, radius2),
                                                Length::new(0.0),
                                                &options,
                                                builder);
            }
        };
        Mesh::from_vbuf(ctx, buffers)
    }

    /// Create a new mesh for series of connected lines
    pub fn new_polyline(ctx: &mut Context,
                        mode: DrawMode,
                        points: &[Point],
                        width: f32)
                        -> GameResult<Mesh> {
        let buffers: &mut t::geometry_builder::VertexBuffers<_> = &mut t::VertexBuffers::new();
        let points = points
            .into_iter()
            .map(|ggezpoint| t::math::point(ggezpoint.x, ggezpoint.y));
        match mode {
            DrawMode::Fill => {
                // These builders have to be in separate match arms 'cause they're actually
                // different types; one is GeometryBuilder<StrokeVertex> and the other is
                // GeometryBuilder<FillVertex>
                let builder = &mut t::BuffersBuilder::new(buffers, VertexBuilder);
                let tessellator = &mut t::FillTessellator::new();
                let options = t::FillOptions::default();
                t::basic_shapes::fill_polyline(points, tessellator, &options, builder).unwrap();
            }
            DrawMode::Line => {
                let builder = &mut t::BuffersBuilder::new(buffers, VertexBuilder);
                let options = t::StrokeOptions::default().with_line_width(width);
                t::basic_shapes::stroke_polyline(points, false, &options, builder);
            }
        };
        Mesh::from_vbuf(ctx, buffers)
    }


    /// Create a new mesh for closed polygon
    pub fn new_polygon(ctx: &mut Context,
                       mode: DrawMode,
                       points: &[Point],
                       width: f32)
                       -> GameResult<Mesh> {
        let buffers: &mut t::geometry_builder::VertexBuffers<_> = &mut t::VertexBuffers::new();
        let points = points
            .into_iter()
            .map(|ggezpoint| t::math::point(ggezpoint.x, ggezpoint.y));
        match mode {
            DrawMode::Fill => {
                // These builders have to be in separate match arms 'cause they're actually
                // different types; one is GeometryBuilder<StrokeVertex> and the other is
                // GeometryBuilder<FillVertex>
                let builder = &mut t::BuffersBuilder::new(buffers, VertexBuilder);
                let tessellator = &mut t::FillTessellator::new();
                let options = t::FillOptions::default();
                t::basic_shapes::fill_polyline(points, tessellator, &options, builder).unwrap();
            }
            DrawMode::Line => {
                let builder = &mut t::BuffersBuilder::new(buffers, VertexBuilder);
                let options = t::StrokeOptions::default().with_line_width(width);
                t::basic_shapes::stroke_polyline(points, true, &options, builder);
            }
        };
        Mesh::from_vbuf(ctx, buffers)
    }

    /// Create a new `Mesh` from a raw list of triangles.
    ///
    /// Currently does not support UV's or indices.
    pub fn from_triangles(ctx: &mut Context, triangles: &[Point]) -> GameResult<Mesh> {
        // This is kind of non-ideal but works for now.
        let points: Vec<Vertex> = triangles
            .into_iter()
            .map(|p| {
                     Vertex {
                         pos: (*p).into(),
                         uv: (*p).into(),
                     }
                 })
            .collect();
        let (vbuf, slice) = ctx.gfx_context
            .factory
            .create_vertex_buffer_with_slice(&points[..], ());

        Ok(Mesh {
               buffer: vbuf,
               slice: slice,
           })
    }
}

impl Drawable for Mesh {
    fn draw_ex(&self, ctx: &mut Context, param: DrawParam) -> GameResult<()> {
        let gfx = &mut ctx.gfx_context;
        gfx.update_rect_properties(param)?;

        gfx.data.vbuf = self.buffer.clone();
        gfx.data.tex.0 = gfx.white_image.texture.clone();

        gfx.encoder.draw(&self.slice, &gfx.pso, &gfx.data);

        Ok(())
    }
}

#[cfg(test)]
mod tests {
    use super::*;
    #[test]
    fn test_image_scaling_up() {
        let mut from: Vec<u8> = Vec::new();
        const WIDTH: u16 = 5;
        const HEIGHT: u16 = 11;
        for i in 0..HEIGHT {
            let v = vec![i as u8; WIDTH as usize * 4];
            from.extend(v.iter());
        }

        assert_eq!(from.len(), WIDTH as usize * HEIGHT as usize * 4);
        let (width, height, res) = scale_rgba_up_to_power_of_2(WIDTH, HEIGHT, &from);
        assert_eq!(width, WIDTH.next_power_of_two());
        assert_eq!(height, HEIGHT.next_power_of_two());

        for i in 0..HEIGHT.next_power_of_two() {
            for j in 0..WIDTH.next_power_of_two() {
                let offset_within_row = (j * 4) as usize;
                let src_row_offset = (i * WIDTH * 4) as usize;
                let dst_row_offset = (i * width * 4) as usize;
                println!("{} {}", i, j);
                if i < HEIGHT && j < WIDTH {
                    assert_eq!(res[dst_row_offset + offset_within_row],
                               from[src_row_offset + offset_within_row]);
                } else {
                    assert_eq!(res[dst_row_offset + offset_within_row], 0);
                }
            }
        }
    }
}<|MERGE_RESOLUTION|>--- conflicted
+++ resolved
@@ -420,8 +420,7 @@
             .update_buffer(&self.data.globals, &[self.shader_globals], 0)?;
         Ok(())
     }
-
-<<<<<<< HEAD
+  
     fn update_transform(&mut self) -> GameResult<()> {
         let transform = self.get_transform();
         self.encoder.update_buffer(
@@ -429,11 +428,6 @@
             &[transform],
             0
         )?;
-=======
-    fn update_transform(&mut self, transform: GlobalTransform) -> GameResult<()> {
-        self.encoder
-            .update_buffer(&self.data.transform, &[transform], 0)?;
->>>>>>> 58f85bb9
         Ok(())
     }
 
