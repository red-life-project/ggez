<<<<<<< HEAD
//!

use super::{
    context::GraphicsContext,
    gpu::arc::{ArcTexture, ArcTextureView},
    Color, Rect, WgpuContext,
};
use crate::{Context, GameError, GameResult};
use std::path::Path;
use std::{io::Read, num::NonZeroU32};

// maintaing a massive enum of all possible texture formats?
// screw that.
/// Describes the pixel format of an image.
pub type ImageFormat = wgpu::TextureFormat;

/// Describes the format of an encoded image.
pub type ImageEncodingFormat = ::image::ImageFormat;

/// Handle to an image stored in GPU memory.
#[derive(Debug, Clone)]
pub struct Image {
    pub(crate) texture: ArcTexture,
    pub(crate) view: ArcTextureView,
    pub(crate) format: ImageFormat,
    pub(crate) width: u32,
    pub(crate) height: u32,
    pub(crate) samples: u32,
=======
use std::convert::TryFrom;
use std::io::Read;
use std::path;

#[rustfmt::skip]
use ::image;

use crate::context::{Context, DebugId};
use crate::error::GameError;
use crate::error::GameResult;
use crate::graphics;
use crate::graphics::shader::*;
use crate::graphics::*;

/// Generic in-GPU-memory image data available to be drawn on the screen.
/// You probably just want to look at the `Image` type.
#[derive(Clone, PartialEq)]
pub struct ImageGeneric<B>
where
    B: BackendSpec,
{
    pub(crate) texture: gfx::handle::RawShaderResourceView<B::Resources>,
    pub(crate) texture_handle: gfx::handle::RawTexture<B::Resources>,
    pub(crate) sampler_info: gfx::texture::SamplerInfo,
    pub(crate) blend_mode: Option<BlendMode>,
    pub(crate) width: u16,
    pub(crate) height: u16,

    pub(crate) debug_id: DebugId,
>>>>>>> 8e9c1dda
}

impl Image {
    /// Creates a new image specifically for use with a [Canvas].
    pub fn new_canvas_image(
        gfx: &GraphicsContext,
        format: ImageFormat,
        width: u32,
        height: u32,
        samples: u32,
    ) -> Self {
        Self::new(
            &gfx.wgpu,
            format.into(),
            width,
            height,
            samples,
            wgpu::TextureUsages::RENDER_ATTACHMENT
                | wgpu::TextureUsages::TEXTURE_BINDING
                | wgpu::TextureUsages::COPY_SRC,
        )
    }

    /// Creates a new image initialized with given pixel data.
    pub fn from_pixels(
        gfx: &GraphicsContext,
        pixels: &[u8],
        format: ImageFormat,
        width: u32,
        height: u32,
    ) -> Self {
        Self::from_pixels_wgpu(&gfx.wgpu, pixels, format, width, height)
    }

    pub(crate) fn from_pixels_wgpu(
        wgpu: &WgpuContext,
        pixels: &[u8],
        format: ImageFormat,
        width: u32,
        height: u32,
    ) -> Self {
        let image = Self::new(
            wgpu,
            format.into(),
            width,
            height,
            1,
            wgpu::TextureUsages::COPY_DST
                | wgpu::TextureUsages::TEXTURE_BINDING
                | wgpu::TextureUsages::COPY_SRC,
        );

        wgpu.queue.write_texture(
            image.texture.as_image_copy(),
            pixels,
            wgpu::ImageDataLayout {
                offset: 0,
                bytes_per_row: Some(
                    NonZeroU32::new(format.describe().block_size as u32 * width).unwrap(),
                ),
                rows_per_image: None,
            },
            wgpu::Extent3d {
                width,
                height,
                depth_or_array_layers: 1,
            },
        );

        image
    }

    /// A little helper function that creates a new `Image` that is just a solid square of the given size and color. Mainly useful for debugging.
    pub fn from_solid(gfx: &GraphicsContext, size: u32, color: Color) -> Self {
        let pixels = (0..(size * size))
            .map(|_| {
                let (r, g, b, a) = color.to_rgba();
                [r, g, b, a]
            })
            .flatten()
            .collect::<Vec<_>>();
        Self::from_pixels(
            gfx,
            &pixels,
            wgpu::TextureFormat::Rgba8UnormSrgb,
            size,
            size,
        )
    }

    /// Creates a new image initialized with pixel data loaded from an encoded image `Read` (e.g. PNG or JPEG).
    #[allow(unused_results)]
    pub fn from_path(ctx: &Context, path: impl AsRef<Path>, srgb: bool) -> GameResult<Self> {
        let mut encoded = Vec::new();
        ctx.filesystem.open(path)?.read_to_end(&mut encoded)?;
        let decoded = image::load_from_memory(&encoded[..])
            .map_err(|_| GameError::ResourceLoadError(String::from("failed to load image")))?;
        let rgba8 = decoded.to_rgba8();
        let (width, height) = (rgba8.width(), rgba8.height());

        Ok(Self::from_pixels(
            &ctx.gfx,
            rgba8.as_ref(),
            if srgb {
                ImageFormat::Rgba8UnormSrgb
            } else {
                ImageFormat::Rgba8Unorm
            },
            width,
            height,
        ))
    }

<<<<<<< HEAD
    fn new(
        wgpu: &WgpuContext,
        format: ImageFormat,
        width: u32,
        height: u32,
        samples: u32,
        usage: wgpu::TextureUsages,
    ) -> Self {
        assert!(width > 0);
        assert!(height > 0);
        assert!(samples > 0);

        let texture = ArcTexture::new(wgpu.device.create_texture(&wgpu::TextureDescriptor {
            label: None,
            size: wgpu::Extent3d {
                width,
                height,
                depth_or_array_layers: 1,
            },
            mip_level_count: 1,
            sample_count: samples,
            dimension: wgpu::TextureDimension::D2,
            format: format.into(),
            usage,
        }));

        let view =
            ArcTextureView::new(texture.as_ref().create_view(&wgpu::TextureViewDescriptor {
                label: None,
                format: Some(format.into()),
                dimension: Some(wgpu::TextureViewDimension::D2),
                aspect: wgpu::TextureAspect::All,
                base_mip_level: 0,
                mip_level_count: Some(NonZeroU32::new(1).unwrap()),
                base_array_layer: 0,
                array_layer_count: Some(NonZeroU32::new(1).unwrap()),
            }));

        Image {
            texture,
            view,
            format,
            width,
            height,
            samples,
=======
impl Image {
    /// Load a new image from the file at the given path. The documentation for the
    /// [`filesystem`](../filesystem/index.html) module explains how the path must be specified.
    pub fn new<P: AsRef<path::Path>>(context: &mut Context, path: P) -> GameResult<Self> {
        let format = path
            .as_ref()
            .extension()
            .map_or_else(|| None, image::ImageFormat::from_extension);
        let mut buf = Vec::new();
        let mut reader = context.fs.open(path)?;
        let _ = reader.read_to_end(&mut buf)?;
        if let Some(format) = format {
            Self::from_bytes_with_format(context, &buf, format)
        } else {
            // if no extension could be found try loading the image anyway using `image::load_from_memory`
            Self::from_bytes(context, &buf)
>>>>>>> 8e9c1dda
        }
    }

    /// Returns the underlying [`wgpu::Texture`] and [`wgpu::TextureView`] for this [`Image`].
    #[inline]
    pub fn wgpu(&self) -> (&wgpu::Texture, &wgpu::TextureView) {
        (&self.texture, &self.view)
    }

    /// Reads the pixels of this `ImageView` and returns as `Vec<u8>`.
    /// The format matches the GPU image format.
    ///
<<<<<<< HEAD
    /// **This is a very expensive operation - call sparingly.**
    pub fn to_pixels(&self, gfx: &GraphicsContext) -> GameResult<Vec<u8>> {
        let block_size = self.format.describe().block_size as u64;

        let buffer = gfx.wgpu.device.create_buffer(&wgpu::BufferDescriptor {
            label: None,
            size: block_size * self.width as u64 * self.height as u64,
            usage: wgpu::BufferUsages::COPY_DST | wgpu::BufferUsages::MAP_READ,
            mapped_at_creation: false,
        });

        let cmd = {
            let mut encoder = gfx
                .wgpu
                .device
                .create_command_encoder(&wgpu::CommandEncoderDescriptor { label: None });
            encoder.copy_texture_to_buffer(
                self.texture.as_image_copy(),
                wgpu::ImageCopyBuffer {
                    buffer: &buffer,
                    layout: wgpu::ImageDataLayout {
                        offset: 0,
                        bytes_per_row: Some(
                            NonZeroU32::new(block_size as u32 * self.width).unwrap(),
                        ),
                        rows_per_image: None,
                    },
                },
                wgpu::Extent3d {
                    width: self.width,
                    height: self.height,
                    depth_or_array_layers: 1,
                },
            );
            encoder.finish()
        };
=======
    /// The pixel layout is row-major.  That is,
    /// the first 4 `u8` values make the top-left pixel in the `Image`, the
    /// next 4 make the next pixel in the same row, and so on to the end of
    /// the row.  The next `width * 4` values make up the second row, and so
    /// on.
    pub fn from_rgba8(
        context: &mut Context,
        width: u16,
        height: u16,
        rgba: &[u8],
    ) -> GameResult<Self> {
        let debug_id = DebugId::get(context);
        let color_format = context.gfx.color_format();
        Self::make_raw(
            &mut *context.gfx.factory,
            &context.gfx.default_sampler_info,
            width,
            height,
            rgba,
            color_format,
            debug_id,
        )
    }

    /// Dumps the `Image`'s data to a `Vec` of `u8` RGBA values.
    pub fn to_rgba8(&self, ctx: &mut Context) -> GameResult<Vec<u8>> {
        use gfx::memory::Typed;
        use gfx::traits::FactoryExt;

        let gfx = &mut ctx.gfx;
        let w = self.width;
        let h = self.height;

        let format = gfx.color_format();
>>>>>>> 8e9c1dda

        gfx.wgpu.queue.submit([cmd]);

        // wait...
        let fut = buffer.slice(..).map_async(wgpu::MapMode::Read);
        gfx.wgpu.device.poll(wgpu::Maintain::Wait);
        pollster::block_on(fut)?;

        let out = buffer.slice(..).get_mapped_range().to_vec();
        Ok(out)
    }

    /// Encodes the `ImageView` to the given file format and return the encoded bytes.
    ///
    /// **This is a very expensive operation - call sparingly.**
    pub fn encode(
        &self,
        ctx: &Context,
        format: ImageEncodingFormat,
        path: impl AsRef<std::path::Path>,
    ) -> GameResult {
<<<<<<< HEAD
        let color = match self.format {
            ImageFormat::Rgba8Unorm | ImageFormat::Rgba8UnormSrgb => ::image::ColorType::Rgba8,
            ImageFormat::Bgra8Unorm | ImageFormat::Bgra8UnormSrgb => ::image::ColorType::Bgra8,
            ImageFormat::R8Unorm => ::image::ColorType::L8,
            ImageFormat::R16Unorm => ::image::ColorType::L16,
            format => {
                return Err(GameError::RenderError(format!(
                    "cannot ImageView::encode for the {:#?} GPU image format",
                    format
                )))
            }
        };

        let pixels = self.to_pixels(&ctx.gfx)?;
        let f = ctx.filesystem.create(path)?;
        let writer = &mut std::io::BufWriter::new(f);

=======
        use std::io;
        let data = self.to_rgba8(ctx)?;
        let f = ctx.fs.create(path)?;
        let writer = &mut io::BufWriter::new(f);
        let color_format = image::ColorType::Rgba8;
>>>>>>> 8e9c1dda
        match format {
            ImageEncodingFormat::Png => ::image::png::PngEncoder::new(writer)
                .encode(&pixels, self.width, self.height, color)
                .map_err(Into::into),
            ImageEncodingFormat::Bmp => ::image::bmp::BmpEncoder::new(writer)
                .encode(&pixels, self.width, self.height, color)
                .map_err(Into::into),
            _ => Err(GameError::RenderError(String::from(
                "cannot ImageView::encode for formats other than Png and Bmp",
            ))),
        }
    }

    /// Returns the image format of this image.
    #[inline]
    pub fn format(&self) -> ImageFormat {
        self.format
    }

    /// Returns the number of MSAA samples this image has.
    #[inline]
    pub fn samples(&self) -> u32 {
        self.samples
    }

    /// Returns the width (in pixels) of the image.
    #[inline]
    pub fn width(&self) -> u32 {
        self.width
    }

    /// Returns the height (in pixels) of the image.
    #[inline]
    pub fn height(&self) -> u32 {
        self.height
    }

    /// Helper function that calculates a sub-rectangle of this image in UV coordinates, given pixel coordinates.
    pub fn uv_rect(&self, x: u32, y: u32, w: u32, h: u32) -> Rect {
        Rect {
            x: x as f32 / self.width as f32,
            y: y as f32 / self.height as f32,
            w: w as f32 / self.width as f32,
            h: h as f32 / self.height as f32,
        }
    }
}

/// An image which is sized relative to the screen.
/// This is primarily for canvas images.
#[derive(Debug, Clone)]
pub struct ScreenImage {
    image: Image,
    format: wgpu::TextureFormat,
    size: (f32, f32),
    samples: u32,
}

<<<<<<< HEAD
impl ScreenImage {
    /// Creates a new [ScreenImage] with the given parameters.
    ///
    /// `width` and `height` specify the fraction of the framebuffer width and height that the [Image] will have.
    /// For example, `width = 1.0` and `height = 1.0` means the image will be the same size as the framebuffer.
    ///
    /// If `format` is `None` then the format will be inferred from the surface format.
    pub fn new(
        gfx: &GraphicsContext,
        format: impl Into<Option<ImageFormat>>,
        width: f32,
        height: f32,
        samples: u32,
    ) -> Self {
        assert!(width > 0.);
        assert!(height > 0.);
        assert!(samples > 0);

        let format = format
            .into()
            .map(|x| x.into())
            .unwrap_or(gfx.surface_format);

        ScreenImage {
            image: Self::create(gfx, format, (width, height), samples),
            format,
            size: (width, height),
            samples,
        }
    }

    /// Returns the inner [Image], also recreating it if the framebuffer has been resized.
    pub fn image(&mut self, gfx: &GraphicsContext) -> Image {
        if Self::size(gfx, self.size) != (self.image.width(), self.image.height()) {
            self.image = Self::create(gfx, self.format, self.size, self.samples);
=======
pub(crate) fn draw_image_raw(image: &Image, ctx: &mut Context, param: DrawParam) -> GameResult {
    let gfx = &mut ctx.gfx;

    gfx.update_instance_properties(param)?;
    let sampler = gfx
        .samplers
        .get_or_insert(image.sampler_info, gfx.factory.as_mut());
    gfx.data.vbuf = gfx.quad_vertex_buffer.clone();
    let typed_thingy = gfx
        .backend_spec
        .raw_to_typed_shader_resource(image.texture.clone());
    gfx.data.tex = (typed_thingy, sampler);
    let previous_mode: Option<BlendMode> = if let Some(mode) = image.blend_mode {
        let current_mode = gfx.blend_mode();
        if current_mode != mode {
            gfx.set_blend_mode(mode)?;
            Some(current_mode)
        } else {
            None
>>>>>>> 8e9c1dda
        }
        self.image.clone()
    }

    fn size(gfx: &GraphicsContext, (width, height): (f32, f32)) -> (u32, u32) {
        let size = gfx.window.inner_size();
        let width = (size.width as f32 * width) as u32;
        let height = (size.height as f32 * height) as u32;
        (width, height)
    }

    fn create(
        gfx: &GraphicsContext,
        format: wgpu::TextureFormat,
        size: (f32, f32),
        samples: u32,
    ) -> Image {
        let (width, height) = Self::size(gfx, size);
        Image::new_canvas_image(gfx, format, width, height, samples)
    }
}<|MERGE_RESOLUTION|>--- conflicted
+++ resolved
@@ -1,4 +1,3 @@
-<<<<<<< HEAD
 //!
 
 use super::{
@@ -27,37 +26,6 @@
     pub(crate) width: u32,
     pub(crate) height: u32,
     pub(crate) samples: u32,
-=======
-use std::convert::TryFrom;
-use std::io::Read;
-use std::path;
-
-#[rustfmt::skip]
-use ::image;
-
-use crate::context::{Context, DebugId};
-use crate::error::GameError;
-use crate::error::GameResult;
-use crate::graphics;
-use crate::graphics::shader::*;
-use crate::graphics::*;
-
-/// Generic in-GPU-memory image data available to be drawn on the screen.
-/// You probably just want to look at the `Image` type.
-#[derive(Clone, PartialEq)]
-pub struct ImageGeneric<B>
-where
-    B: BackendSpec,
-{
-    pub(crate) texture: gfx::handle::RawShaderResourceView<B::Resources>,
-    pub(crate) texture_handle: gfx::handle::RawTexture<B::Resources>,
-    pub(crate) sampler_info: gfx::texture::SamplerInfo,
-    pub(crate) blend_mode: Option<BlendMode>,
-    pub(crate) width: u16,
-    pub(crate) height: u16,
-
-    pub(crate) debug_id: DebugId,
->>>>>>> 8e9c1dda
 }
 
 impl Image {
@@ -152,7 +120,7 @@
     #[allow(unused_results)]
     pub fn from_path(ctx: &Context, path: impl AsRef<Path>, srgb: bool) -> GameResult<Self> {
         let mut encoded = Vec::new();
-        ctx.filesystem.open(path)?.read_to_end(&mut encoded)?;
+        ctx.fs.open(path)?.read_to_end(&mut encoded)?;
         let decoded = image::load_from_memory(&encoded[..])
             .map_err(|_| GameError::ResourceLoadError(String::from("failed to load image")))?;
         let rgba8 = decoded.to_rgba8();
@@ -171,7 +139,6 @@
         ))
     }
 
-<<<<<<< HEAD
     fn new(
         wgpu: &WgpuContext,
         format: ImageFormat,
@@ -217,24 +184,6 @@
             width,
             height,
             samples,
-=======
-impl Image {
-    /// Load a new image from the file at the given path. The documentation for the
-    /// [`filesystem`](../filesystem/index.html) module explains how the path must be specified.
-    pub fn new<P: AsRef<path::Path>>(context: &mut Context, path: P) -> GameResult<Self> {
-        let format = path
-            .as_ref()
-            .extension()
-            .map_or_else(|| None, image::ImageFormat::from_extension);
-        let mut buf = Vec::new();
-        let mut reader = context.fs.open(path)?;
-        let _ = reader.read_to_end(&mut buf)?;
-        if let Some(format) = format {
-            Self::from_bytes_with_format(context, &buf, format)
-        } else {
-            // if no extension could be found try loading the image anyway using `image::load_from_memory`
-            Self::from_bytes(context, &buf)
->>>>>>> 8e9c1dda
         }
     }
 
@@ -247,7 +196,6 @@
     /// Reads the pixels of this `ImageView` and returns as `Vec<u8>`.
     /// The format matches the GPU image format.
     ///
-<<<<<<< HEAD
     /// **This is a very expensive operation - call sparingly.**
     pub fn to_pixels(&self, gfx: &GraphicsContext) -> GameResult<Vec<u8>> {
         let block_size = self.format.describe().block_size as u64;
@@ -284,42 +232,6 @@
             );
             encoder.finish()
         };
-=======
-    /// The pixel layout is row-major.  That is,
-    /// the first 4 `u8` values make the top-left pixel in the `Image`, the
-    /// next 4 make the next pixel in the same row, and so on to the end of
-    /// the row.  The next `width * 4` values make up the second row, and so
-    /// on.
-    pub fn from_rgba8(
-        context: &mut Context,
-        width: u16,
-        height: u16,
-        rgba: &[u8],
-    ) -> GameResult<Self> {
-        let debug_id = DebugId::get(context);
-        let color_format = context.gfx.color_format();
-        Self::make_raw(
-            &mut *context.gfx.factory,
-            &context.gfx.default_sampler_info,
-            width,
-            height,
-            rgba,
-            color_format,
-            debug_id,
-        )
-    }
-
-    /// Dumps the `Image`'s data to a `Vec` of `u8` RGBA values.
-    pub fn to_rgba8(&self, ctx: &mut Context) -> GameResult<Vec<u8>> {
-        use gfx::memory::Typed;
-        use gfx::traits::FactoryExt;
-
-        let gfx = &mut ctx.gfx;
-        let w = self.width;
-        let h = self.height;
-
-        let format = gfx.color_format();
->>>>>>> 8e9c1dda
 
         gfx.wgpu.queue.submit([cmd]);
 
@@ -341,7 +253,6 @@
         format: ImageEncodingFormat,
         path: impl AsRef<std::path::Path>,
     ) -> GameResult {
-<<<<<<< HEAD
         let color = match self.format {
             ImageFormat::Rgba8Unorm | ImageFormat::Rgba8UnormSrgb => ::image::ColorType::Rgba8,
             ImageFormat::Bgra8Unorm | ImageFormat::Bgra8UnormSrgb => ::image::ColorType::Bgra8,
@@ -356,16 +267,9 @@
         };
 
         let pixels = self.to_pixels(&ctx.gfx)?;
-        let f = ctx.filesystem.create(path)?;
+        let f = ctx.fs.create(path)?;
         let writer = &mut std::io::BufWriter::new(f);
 
-=======
-        use std::io;
-        let data = self.to_rgba8(ctx)?;
-        let f = ctx.fs.create(path)?;
-        let writer = &mut io::BufWriter::new(f);
-        let color_format = image::ColorType::Rgba8;
->>>>>>> 8e9c1dda
         match format {
             ImageEncodingFormat::Png => ::image::png::PngEncoder::new(writer)
                 .encode(&pixels, self.width, self.height, color)
@@ -424,7 +328,6 @@
     samples: u32,
 }
 
-<<<<<<< HEAD
 impl ScreenImage {
     /// Creates a new [ScreenImage] with the given parameters.
     ///
@@ -460,27 +363,6 @@
     pub fn image(&mut self, gfx: &GraphicsContext) -> Image {
         if Self::size(gfx, self.size) != (self.image.width(), self.image.height()) {
             self.image = Self::create(gfx, self.format, self.size, self.samples);
-=======
-pub(crate) fn draw_image_raw(image: &Image, ctx: &mut Context, param: DrawParam) -> GameResult {
-    let gfx = &mut ctx.gfx;
-
-    gfx.update_instance_properties(param)?;
-    let sampler = gfx
-        .samplers
-        .get_or_insert(image.sampler_info, gfx.factory.as_mut());
-    gfx.data.vbuf = gfx.quad_vertex_buffer.clone();
-    let typed_thingy = gfx
-        .backend_spec
-        .raw_to_typed_shader_resource(image.texture.clone());
-    gfx.data.tex = (typed_thingy, sampler);
-    let previous_mode: Option<BlendMode> = if let Some(mode) = image.blend_mode {
-        let current_mode = gfx.blend_mode();
-        if current_mode != mode {
-            gfx.set_blend_mode(mode)?;
-            Some(current_mode)
-        } else {
-            None
->>>>>>> 8e9c1dda
         }
         self.image.clone()
     }
