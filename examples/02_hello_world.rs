--- conflicted
+++ resolved
@@ -12,7 +12,7 @@
     fn new(ctx: &mut Context) -> GameResult<MainState> {
         ctx.gfx.add_font(
             "LiberationMono",
-            graphics::FontData::from_path(&ctx.filesystem, "/LiberationMono-Regular.ttf")?,
+            graphics::FontData::from_path(&ctx.fs, "/LiberationMono-Regular.ttf")?,
         );
 
         let s = MainState { frames: 0 };
@@ -54,11 +54,7 @@
 
         self.frames += 1;
         if (self.frames % 100) == 0 {
-<<<<<<< HEAD
-            println!("FPS: {}", ctx.timer.fps());
-=======
             println!("FPS: {}", ctx.time.fps());
->>>>>>> 8e9c1dda
         }
 
         Ok(())
