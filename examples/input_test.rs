//! Example that just prints out all the input events.

use ggez::conf;
use ggez::event::{self, Axis, Button, GamepadId, KeyCode, KeyMods, MouseButton};
use ggez::graphics::{self, Color, DrawMode};
use ggez::{Context, GameResult};
use glam::*;

struct MainState {
    pos_x: f32,
    pos_y: f32,
    mouse_down: bool,
}

impl MainState {
    fn new() -> MainState {
        MainState {
            pos_x: 100.0,
            pos_y: 100.0,
            mouse_down: false,
        }
    }
}

impl event::EventHandler<ggez::GameError> for MainState {
    fn update(&mut self, ctx: &mut Context) -> GameResult {
        if ctx.keyboard.is_key_pressed(KeyCode::A) {
            println!("The A key is pressed");
<<<<<<< HEAD
            if ctx.keyboard.is_mod_active(KeyMods::SHIFT) {
=======
            if ctx.keyboard.is_mod_active(input::keyboard::KeyMods::SHIFT) {
>>>>>>> 8e9c1dda
                println!("The shift key is held too.");
            }
            println!(
                "Full list of pressed keys: {:?}",
                ctx.keyboard.pressed_keys()
            );
        }
        Ok(())
    }

    fn draw(&mut self, ctx: &mut Context) -> GameResult {
        let mut canvas = graphics::Canvas::from_frame(&ctx.gfx, Color::from([0.1, 0.2, 0.3, 1.0]));
        let rectangle = graphics::Mesh::new_rectangle(
            &ctx.gfx,
            DrawMode::fill(),
            graphics::Rect {
                x: self.pos_x,
                y: self.pos_y,
                w: 400.0,
                h: 300.0,
            },
            Color::WHITE,
        )?;
        canvas.draw_mesh(rectangle, None, (glam::Vec2::new(0.0, 0.0),));
        canvas.finish(&mut ctx.gfx)?;
        Ok(())
    }

    fn mouse_button_down_event(
        &mut self,
        _ctx: &mut Context,
        button: MouseButton,
        x: f32,
        y: f32,
    ) -> GameResult {
        self.mouse_down = true;
        println!("Mouse button pressed: {:?}, x: {}, y: {}", button, x, y);
        Ok(())
    }

    fn mouse_button_up_event(
        &mut self,
        _ctx: &mut Context,
        button: MouseButton,
        x: f32,
        y: f32,
    ) -> GameResult {
        self.mouse_down = false;
        println!("Mouse button released: {:?}, x: {}, y: {}", button, x, y);
        Ok(())
    }

    fn mouse_motion_event(
        &mut self,
        _ctx: &mut Context,
        x: f32,
        y: f32,
        xrel: f32,
        yrel: f32,
    ) -> GameResult {
        if self.mouse_down {
            // Mouse coordinates are PHYSICAL coordinates, but here we want logical coordinates.

            // If you simply use the initial coordinate system, then physical and logical
            // coordinates are identical.
            self.pos_x = x;
            self.pos_y = y;

            // If you change your screen coordinate system you need to calculate the
            // logical coordinates like this:
            /*
            let screen_rect = graphics::screen_coordinates(_ctx);
            let size = graphics::window(_ctx).inner_size();
            self.pos_x = (x / (size.width  as f32)) * screen_rect.w + screen_rect.x;
            self.pos_y = (y / (size.height as f32)) * screen_rect.h + screen_rect.y;
            */
        }
        println!(
            "Mouse motion, x: {}, y: {}, relative x: {}, relative y: {}",
            x, y, xrel, yrel
        );
        Ok(())
    }

    fn mouse_wheel_event(&mut self, _ctx: &mut Context, x: f32, y: f32) -> GameResult {
        println!("Mousewheel event, x: {}, y: {}", x, y);
        Ok(())
    }

    fn key_down_event(
        &mut self,
        _ctx: &mut Context,
        keycode: KeyCode,
        keymod: KeyMods,
        repeat: bool,
    ) -> GameResult {
        println!(
            "Key pressed: {:?}, modifier {:?}, repeat: {}",
            keycode, keymod, repeat
        );
        Ok(())
    }

    fn key_up_event(
        &mut self,
        _ctx: &mut Context,
        keycode: KeyCode,
        keymod: KeyMods,
    ) -> GameResult {
        println!("Key released: {:?}, modifier {:?}", keycode, keymod);
        Ok(())
    }

    fn text_input_event(&mut self, _ctx: &mut Context, ch: char) -> GameResult {
        println!("Text input: {}", ch);
        Ok(())
    }

    fn gamepad_button_down_event(
        &mut self,
        _ctx: &mut Context,
        btn: Button,
        id: GamepadId,
    ) -> GameResult {
        println!("Gamepad button pressed: {:?} Gamepad_Id: {:?}", btn, id);
        Ok(())
    }

    fn gamepad_button_up_event(
        &mut self,
        _ctx: &mut Context,
        btn: Button,
        id: GamepadId,
    ) -> GameResult {
        println!("Gamepad button released: {:?} Gamepad_Id: {:?}", btn, id);
        Ok(())
    }

    fn gamepad_axis_event(
        &mut self,
        _ctx: &mut Context,
        axis: Axis,
        value: f32,
        id: GamepadId,
    ) -> GameResult {
        println!(
            "Axis Event: {:?} Value: {} Gamepad_Id: {:?}",
            axis, value, id
        );
        Ok(())
    }

    fn focus_event(&mut self, _ctx: &mut Context, gained: bool) -> GameResult {
        if gained {
            println!("Focus gained");
        } else {
            println!("Focus lost");
        }
        Ok(())
    }
}

pub fn main() -> GameResult {
    let cb = ggez::ContextBuilder::new("input_test", "ggez").window_mode(
        conf::WindowMode::default()
            .fullscreen_type(conf::FullscreenType::Windowed)
            .resizable(true),
    );
    let (ctx, event_loop) = cb.build()?;

    // remove the comment to see how physical mouse coordinates can differ
    // from logical game coordinates when the screen coordinate system changes
    // graphics::set_screen_coordinates(&mut ctx, Rect::new(20., 50., 2000., 1000.));

    // alternatively, resizing the window also leads to screen coordinates
    // and physical window size being out of sync

    let state = MainState::new();
    event::run(ctx, event_loop, state)
}<|MERGE_RESOLUTION|>--- conflicted
+++ resolved
@@ -26,11 +26,7 @@
     fn update(&mut self, ctx: &mut Context) -> GameResult {
         if ctx.keyboard.is_key_pressed(KeyCode::A) {
             println!("The A key is pressed");
-<<<<<<< HEAD
-            if ctx.keyboard.is_mod_active(KeyMods::SHIFT) {
-=======
-            if ctx.keyboard.is_mod_active(input::keyboard::KeyMods::SHIFT) {
->>>>>>> 8e9c1dda
+            if ctx.keyboard.is_mod_active(ggez::input::keyboard::KeyMods::SHIFT) {
                 println!("The shift key is held too.");
             }
             println!(
