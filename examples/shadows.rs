//! A more sophisticated example of how to use shaders
//! and canvas's to do 2D GPU shadows.

<<<<<<< HEAD
use ggez::graphics::{self, AsStd140, BlendMode, Canvas, Color, DrawParam, Shader};
use ggez::{event, graphics::ShaderParams};
=======
use gfx::{self, *};

use ggez::conf;
use ggez::event;
use ggez::graphics::{self, BlendMode, Canvas, Color, DrawParam, Drawable, Shader};
>>>>>>> 8e9c1dda
use ggez::{Context, GameResult};
use glam::Vec2;
use std::env;
use std::path;

#[derive(AsStd140)]
struct Light {
    light_color: mint::Vector4<f32>,
    shadow_color: mint::Vector4<f32>,
    pos: mint::Vector2<f32>,
    screen_size: mint::Vector2<f32>,
    glow: f32,
    strength: f32,
}

/// Shader source for calculating a 1D shadow map that encodes half distances
/// in the red channel. The idea is that we scan X rays (X is the horizontal
/// size of the output) and calculate the distance to the nearest pixel at that
/// angle that has transparency above a threshold. The distance gets halved
/// and encoded in the red channel (it is halved because if the distance can be
/// greater than 1.0 - think bottom left to top right corner, that sqrt(1) and
/// will not get properly encoded).
const OCCLUSIONS_SHADER_SOURCE: &str = "
struct VertexOutput {
    [[builtin(position)]] position: vec4<f32>;
    [[location(0)]] uv: vec2<f32>;
    [[location(1)]] color: vec4<f32>;
};

struct Light {
    light_color: vec4<f32>;
    shadow_color: vec4<f32>;
    pos: vec2<f32>;
    screen_size: vec2<f32>;
    glow: f32;
    strength: f32;
};

[[group(1), binding(0)]]
var t: texture_2d<f32>;

[[group(2), binding(0)]]
var s: sampler;

[[group(3), binding(0)]]
var<uniform> light: Light;

[[stage(fragment)]]
fn main(in: VertexOutput) -> [[location(0)]] vec4<f32> {
    var dist = 1.0;
    var theta = in.uv.x * 6.28318530718;
    var dir = vec2<f32>(cos(theta), sin(theta));
    for (var i: i32 = 0; i < 1024; i = i + 1) {
        var fi = f32(i);
        var r = fi / 1024.0;
        var rel = r * dir;
        var p = clamp(light.pos + rel, vec2<f32>(0.0), vec2<f32>(1.0));
        if (textureSample(t, s, p).a > 0.8) {
            dist = distance(light.pos, p) * 0.5;
            break;
        }
    }
    var others = select(dist, 0.0, dist == 1.0);
    return vec4<f32>(dist, others, others, 1.0);
}
";

/// Shader for drawing shadows based on a 1D shadow map. It takes current
/// fragment coordinates and converts them to polar coordinates centered
/// around the light source, using the angle to sample from the 1D shadow map.
/// If the distance from the light source is greater than the distance of the
/// closest reported shadow, then the output is the shadow color, else it calculates some
/// shadow based on the distance from light source based on strength and glow
/// uniform parameters.
const SHADOWS_SHADER_SOURCE: &str = "
struct VertexOutput {
    [[builtin(position)]] position: vec4<f32>;
    [[location(0)]] uv: vec2<f32>;
    [[location(1)]] color: vec4<f32>;
};

struct Light {
    light_color: vec4<f32>;
    shadow_color: vec4<f32>;
    pos: vec2<f32>;
    screen_size: vec2<f32>;
    glow: f32;
    strength: f32;
};

[[group(1), binding(0)]]
var t: texture_2d<f32>;

[[group(2), binding(0)]]
var s: sampler;

[[group(3), binding(0)]]
var<uniform> light: Light;

fn degrees(x: f32) -> f32 {
    return x * 57.2957795130823208767981548141051703;
}

[[stage(fragment)]]
fn main(in: VertexOutput) -> [[location(0)]] vec4<f32> {
    var rel = light.pos - in.uv;
    var theta = atan2(rel.y, rel.x);
    var ox = (theta + 3.1415926) / 6.2831853;
    var r = length(rel);
    var occl = 1.0 - step(r, textureSample(t, s, vec2<f32>(ox, 0.5)).r * 2.0);

    var g = light.screen_size / light.screen_size.y;
    var p = light.strength + light.glow;
    var d = distance(g * in.uv, g * light.pos);
    var intensity = 1.0 - clamp(p/(d*d), 0.0, 1.0);

    return light.shadow_color * vec4<f32>(vec3<f32>(mix(intensity, 1.0, occl)), 1.0);
}
";

/// Shader for drawing lights based on a 1D shadow map. It takes current
/// fragment coordinates and converts them to polar coordinates centered
/// around the light source, using the angle to sample from the 1D shadow map.
/// If the distance from the light source is greater than the distance of the
/// closest reported shadow, then the output is black, else it calculates some
/// light based on the distance from light source based on strength and glow
/// uniform parameters. It is meant to be used additively for drawing multiple
/// lights.
const LIGHTS_SHADER_SOURCE: &str = "
struct VertexOutput {
    [[builtin(position)]] position: vec4<f32>;
    [[location(0)]] uv: vec2<f32>;
    [[location(1)]] color: vec4<f32>;
};

struct Light {
    light_color: vec4<f32>;
    shadow_color: vec4<f32>;
    pos: vec2<f32>;
    screen_size: vec2<f32>;
    glow: f32;
    strength: f32;
};

[[group(1), binding(0)]]
var t: texture_2d<f32>;

[[group(2), binding(0)]]
var s: sampler;

[[group(3), binding(0)]]
var<uniform> light: Light;

fn degrees(x: f32) -> f32 {
    return x * 57.2957795130823208767981548141051703;
}

[[stage(fragment)]]
fn main(in: VertexOutput) -> [[location(0)]] vec4<f32> {
    var rel = light.pos - in.uv;
    var theta = atan2(rel.y, rel.x);
    var ox = (theta + 3.1415926) / 6.2831853;
    var r = length(rel);
    var occl = step(r, textureSample(t, s, vec2<f32>(ox, 0.5)).r * 2.0);

    var g = light.screen_size / light.screen_size.y;
    var p = light.strength + light.glow;
    var d = distance(g * in.uv, g * light.pos);
    var intensity = clamp(p/(d*d), 0.0, 0.6);

    var blur = (2.5 / light.screen_size.x) * smoothStep(0.0, 1.0, r);
    var sum = 0.0;
    sum = sum + step(r, textureSample(t, s, vec2<f32>(ox - 4.0 * blur, 0.5)).r * 2.0) * 0.05;
    sum = sum + step(r, textureSample(t, s, vec2<f32>(ox - 3.0 * blur, 0.5)).r * 2.0) * 0.09;
    sum = sum + step(r, textureSample(t, s, vec2<f32>(ox - 2.0 * blur, 0.5)).r * 2.0) * 0.12;
    sum = sum + step(r, textureSample(t, s, vec2<f32>(ox - 1.0 * blur, 0.5)).r * 2.0) * 0.15;
    sum = sum + occl * 0.16;
    sum = sum + step(r, textureSample(t, s, vec2<f32>(ox + 1.0 * blur, 0.5)).r * 2.0) * 0.15;
    sum = sum + step(r, textureSample(t, s, vec2<f32>(ox + 2.0 * blur, 0.5)).r * 2.0) * 0.12;
    sum = sum + step(r, textureSample(t, s, vec2<f32>(ox + 3.0 * blur, 0.5)).r * 2.0) * 0.09;
    sum = sum + step(r, textureSample(t, s, vec2<f32>(ox + 4.0 * blur, 0.5)).r * 2.0) * 0.05;

    return light.light_color * vec4<f32>(vec3<f32>(sum * intensity), 1.0);
}
";

struct MainState {
    background: graphics::Image,
    tile: graphics::Image,
    torch: Light,
    torch_params: ShaderParams<Light>,
    static_light: Light,
    static_light_params: ShaderParams<Light>,
    foreground: graphics::ScreenImage,
    occlusions: graphics::Image,
    shadows: graphics::ScreenImage,
    lights: graphics::ScreenImage,
    occlusions_shader: Shader,
    shadows_shader: Shader,
    lights_shader: Shader,
}

/// The color cast things take when not illuminated
const AMBIENT_COLOR: [f32; 4] = [0.15, 0.12, 0.24, 1.0];
/// The default color for the static light
const STATIC_LIGHT_COLOR: [f32; 4] = [0.37, 0.69, 0.75, 1.0];
/// The default color for the mouse-controlled torch
const TORCH_COLOR: [f32; 4] = [0.80, 0.73, 0.44, 1.0];
/// The number of rays to cast to. Increasing this number will result in better
/// quality shadows. If you increase too much you might hit some GPU shader
/// hardware limits.
const LIGHT_RAY_COUNT: u16 = 1440;
/// The strength of the light - how far it shines
const LIGHT_STRENGTH: f32 = 0.0035;
/// The factor at which the light glows - just for fun
const LIGHT_GLOW_FACTOR: f32 = 0.00065;
/// The rate at which the glow effect oscillates
const LIGHT_GLOW_RATE: f32 = 0.9;

impl MainState {
    fn new(ctx: &mut Context) -> GameResult<MainState> {
        let background = graphics::Image::from_path(ctx, "/bg_top.png", true)?;
        let tile = graphics::Image::from_path(ctx, "/tile.png", true)?;

        ctx.gfx.add_font(
            "LiberationMono",
            graphics::FontData::from_path(&ctx.filesystem, "/LiberationMono-Regular.ttf")?,
        );

        let screen_size = {
            let size = ctx.gfx.drawable_size();
            [size.0 as f32, size.1 as f32]
        };

        let torch = Light {
            pos: [0.0, 0.0].into(),
            light_color: TORCH_COLOR.into(),
            shadow_color: AMBIENT_COLOR.into(),
            screen_size: screen_size.into(),
            glow: 0.0,
            strength: LIGHT_STRENGTH,
        };
        let torch_params = ShaderParams::new(&mut ctx.gfx, &torch, &[], &[]);

        let (w, h) = ctx.gfx.size();
        let (x, y) = (100.0 / w as f32, 75.0 / h as f32);

        let static_light = Light {
            pos: [x, y].into(),
            light_color: STATIC_LIGHT_COLOR.into(),
            shadow_color: AMBIENT_COLOR.into(),
            screen_size: screen_size.into(),
            glow: 0.0,
            strength: LIGHT_STRENGTH,
        };
        let static_light_params = ShaderParams::new(&mut ctx.gfx, &static_light, &[], &[]);

        let color_format = ctx.gfx.surface_format();
        let foreground = graphics::ScreenImage::new(&ctx.gfx, None, 1., 1., 1);
        let occlusions =
            graphics::Image::new_canvas_image(&ctx.gfx, color_format, LIGHT_RAY_COUNT.into(), 1, 1);
        let shadows = graphics::ScreenImage::new(&ctx.gfx, None, 1., 1., 1);
        let lights = graphics::ScreenImage::new(&ctx.gfx, None, 1., 1., 1);

        let occlusions_shader = Shader::from_wgsl(&ctx.gfx, OCCLUSIONS_SHADER_SOURCE, "main");
        let shadows_shader = Shader::from_wgsl(&ctx.gfx, SHADOWS_SHADER_SOURCE, "main");
        let lights_shader = Shader::from_wgsl(&ctx.gfx, LIGHTS_SHADER_SOURCE, "main");

        Ok(MainState {
            background,
            tile,
            torch,
            torch_params,
            static_light,
            static_light_params,
            foreground,
            occlusions,
            shadows,
            lights,
            occlusions_shader,
            shadows_shader,
            lights_shader,
        })
    }
    fn render_light(
        &mut self,
        ctx: &mut Context,
        light: ShaderParams<Light>,
        origin: DrawParam,
        canvas_origin: DrawParam,
        clear: Option<graphics::Color>,
    ) -> GameResult {
        let foreground = self.foreground.image(&ctx.gfx);

        let size = ctx.gfx.drawable_size();
        // Now we want to run the occlusions shader to calculate our 1D shadow
        // distances into the `occlusions` canvas.
        let mut canvas = Canvas::from_image(&ctx.gfx, self.occlusions.clone(), None);
        canvas.set_shader(self.occlusions_shader.clone());
        canvas.set_shader_params(light.clone());
        canvas.draw(foreground.clone(), canvas_origin);
        canvas.finish(&mut ctx.gfx)?;

        // Now we render our shadow map and light map into their respective
        // canvases based on the occlusion map. These will then be drawn onto
        // the final render target using appropriate blending modes.
        let mut canvas = Canvas::from_screen_image(&ctx.gfx, &mut self.shadows, clear);
        canvas.set_shader(self.shadows_shader.clone());
        canvas.set_shader_params(light.clone());
        canvas.draw(
            self.occlusions.clone(),
            origin.image_scale(false).scale([size.0, size.1]),
        );
        canvas.finish(&mut ctx.gfx)?;

        let mut canvas = Canvas::from_screen_image(&ctx.gfx, &mut self.lights, clear);
        canvas.set_blend_mode(BlendMode::ADD);
        canvas.set_shader(self.lights_shader.clone());
        canvas.set_shader_params(light.clone());
        canvas.draw(
            self.occlusions.clone(),
            origin.image_scale(false).scale([size.0, size.1]),
        );
        canvas.finish(&mut ctx.gfx)?;

        Ok(())
    }
}

impl event::EventHandler<ggez::GameError> for MainState {
    fn update(&mut self, ctx: &mut Context) -> GameResult {
<<<<<<< HEAD
        if ctx.timer.ticks() % 100 == 0 {
            println!("Average FPS: {}", ctx.timer.fps());
        }

        self.torch.glow = LIGHT_GLOW_FACTOR
            * (ctx.timer.time_since_start().as_secs_f32() * LIGHT_GLOW_RATE).cos();
        self.static_light.glow = LIGHT_GLOW_FACTOR
            * (ctx.timer.time_since_start().as_secs_f32() * LIGHT_GLOW_RATE * 0.75).sin();

=======
        if ctx.time.ticks() % 100 == 0 {
            println!("Average FPS: {}", ctx.time.fps());
        }

        self.torch.glow =
            LIGHT_GLOW_FACTOR * (ctx.time.time_since_start().as_secs_f32() * LIGHT_GLOW_RATE).cos();
        self.static_light.glow = LIGHT_GLOW_FACTOR
            * (ctx.time.time_since_start().as_secs_f32() * LIGHT_GLOW_RATE * 0.75).sin();
>>>>>>> 8e9c1dda
        Ok(())
    }

    fn draw(&mut self, ctx: &mut Context) -> GameResult {
        self.torch_params.set_uniforms(&ctx.gfx, &self.torch);
        self.static_light_params
            .set_uniforms(&ctx.gfx, &self.static_light);

        let origin = DrawParam::new()
            .dest(Vec2::new(0.0, 0.0))
            .scale(Vec2::new(0.5, 0.5));
        let canvas_origin = DrawParam::new();

        // First thing we want to do it to render all the foreground items (that
        // will have shadows) onto their own Canvas (off-screen render). We will
        // use this canvas to:
        //  - run the occlusions shader to determine where the shadows are
        //  - render to screen once all the shadows are calculated and rendered
        let foreground = self.foreground.image(&ctx.gfx);
        let mut canvas =
            Canvas::from_image(&ctx.gfx, foreground.clone(), Color::new(0.0, 0.0, 0.0, 0.0));
        canvas.draw(
            self.tile.clone(),
            DrawParam::new().dest(Vec2::new(598.0, 124.0)),
        );
        canvas.draw(
            self.tile.clone(),
            DrawParam::new().dest(Vec2::new(92.0, 350.0)),
        );
        canvas.draw(
            self.tile.clone(),
            DrawParam::new().dest(Vec2::new(442.0, 468.0)).rotation(0.5),
        );
        canvas.draw_text(
            &[graphics::Text::new()
                .text("SHADOWS...")
                .size(48.0)
                .font("LiberationMono")],
            Vec2::new(50.0, 200.0),
            0.0,
            graphics::TextLayout::tl_single_line(),
            0,
        );
        canvas.finish(&mut ctx.gfx)?;

        // Then we draw our light and shadow maps
        self.render_light(
            ctx,
            self.torch_params.clone(),
            origin,
            canvas_origin,
            Some(Color::BLACK),
        )?;
        self.render_light(
            ctx,
            self.static_light_params.clone(),
            origin,
            canvas_origin,
            None,
        )?;

        // Now lets finally render to screen starting out with background, then
        // the shadows and lights overtop and finally our foreground.
        let shadows = self.shadows.image(&ctx.gfx);
        let foreground = self.foreground.image(&ctx.gfx);
        let lights = self.lights.image(&ctx.gfx);
        let mut canvas = Canvas::from_frame(&ctx.gfx, Color::WHITE);
        canvas.draw(self.background.clone(), DrawParam::default());
        canvas.set_blend_mode(BlendMode::MULTIPLY);
        canvas.draw(shadows.clone(), DrawParam::default());
        canvas.set_blend_mode(BlendMode::ALPHA);
        canvas.draw(foreground.clone(), DrawParam::default());
        canvas.set_blend_mode(BlendMode::ADD);
        canvas.draw(lights.clone(), DrawParam::default());
        // Uncomment following line to visualize the 1D occlusions canvas,
        // red pixels represent angles at which no shadows were found, and then
        // the greyscale pixels are the half distances of the nearest shadows to
        // the mouse position (equally encoded in all color channels).
        // canvas.draw(&self.occlusions, DrawParam::default());
        canvas.finish(&mut ctx.gfx)?;

        Ok(())
    }

    fn mouse_motion_event(
        &mut self,
        ctx: &mut Context,
        x: f32,
        y: f32,
        _xrel: f32,
        _yrel: f32,
    ) -> GameResult {
        let (w, h) = ctx.gfx.drawable_size();
        let (x, y) = (x / w as f32, y / h as f32);
        self.torch.pos = [x, y].into();
        Ok(())
    }
}

pub fn main() -> GameResult {
    let resource_dir = if let Ok(manifest_dir) = env::var("CARGO_MANIFEST_DIR") {
        let mut path = path::PathBuf::from(manifest_dir);
        path.push("resources");
        path
    } else {
        path::PathBuf::from("./resources")
    };

    let cb = ggez::ContextBuilder::new("shadows", "ggez").add_resource_path(resource_dir);
    let (mut ctx, event_loop) = cb.build()?;

    let state = MainState::new(&mut ctx)?;
    event::run(ctx, event_loop, state)
}<|MERGE_RESOLUTION|>--- conflicted
+++ resolved
@@ -1,16 +1,8 @@
 //! A more sophisticated example of how to use shaders
 //! and canvas's to do 2D GPU shadows.
 
-<<<<<<< HEAD
 use ggez::graphics::{self, AsStd140, BlendMode, Canvas, Color, DrawParam, Shader};
 use ggez::{event, graphics::ShaderParams};
-=======
-use gfx::{self, *};
-
-use ggez::conf;
-use ggez::event;
-use ggez::graphics::{self, BlendMode, Canvas, Color, DrawParam, Drawable, Shader};
->>>>>>> 8e9c1dda
 use ggez::{Context, GameResult};
 use glam::Vec2;
 use std::env;
@@ -237,7 +229,7 @@
 
         ctx.gfx.add_font(
             "LiberationMono",
-            graphics::FontData::from_path(&ctx.filesystem, "/LiberationMono-Regular.ttf")?,
+            graphics::FontData::from_path(&ctx.fs, "/LiberationMono-Regular.ttf")?,
         );
 
         let screen_size = {
@@ -342,17 +334,6 @@
 
 impl event::EventHandler<ggez::GameError> for MainState {
     fn update(&mut self, ctx: &mut Context) -> GameResult {
-<<<<<<< HEAD
-        if ctx.timer.ticks() % 100 == 0 {
-            println!("Average FPS: {}", ctx.timer.fps());
-        }
-
-        self.torch.glow = LIGHT_GLOW_FACTOR
-            * (ctx.timer.time_since_start().as_secs_f32() * LIGHT_GLOW_RATE).cos();
-        self.static_light.glow = LIGHT_GLOW_FACTOR
-            * (ctx.timer.time_since_start().as_secs_f32() * LIGHT_GLOW_RATE * 0.75).sin();
-
-=======
         if ctx.time.ticks() % 100 == 0 {
             println!("Average FPS: {}", ctx.time.fps());
         }
@@ -361,7 +342,6 @@
             LIGHT_GLOW_FACTOR * (ctx.time.time_since_start().as_secs_f32() * LIGHT_GLOW_RATE).cos();
         self.static_light.glow = LIGHT_GLOW_FACTOR
             * (ctx.time.time_since_start().as_secs_f32() * LIGHT_GLOW_RATE * 0.75).sin();
->>>>>>> 8e9c1dda
         Ok(())
     }
 
