--- conflicted
+++ resolved
@@ -65,7 +65,7 @@
     fn new(ctx: &mut Context) -> GameResult<Self> {
         ctx.gfx.add_font(
             "LiberationMono",
-            graphics::FontData::from_path(&ctx.filesystem, "/LiberationMono-Regular.ttf")?,
+            graphics::FontData::from_path(&ctx.fs, "/LiberationMono-Regular.ttf")?,
         );
 
         // Shaders.
@@ -358,11 +358,7 @@
 
         self.frames += 1;
         if (self.frames % 10) == 0 {
-<<<<<<< HEAD
-            println!("FPS: {}", ctx.timer.fps());
-=======
             println!("FPS: {}", ctx.time.fps());
->>>>>>> 8e9c1dda
         }
 
         Ok(())
