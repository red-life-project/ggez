//! How to draw a 3D cube in ggez.
//!
//! ggez doesn't provide any 3D drawing itself, but it exposes
//! the underlying `gfx-rs` data types, so you can bypass ggez's
//! drawing code entirely and write your own.

#[macro_use]
extern crate gfx;
use gfx_device_gl;
use ggez;

use gfx::texture;
use gfx::traits::FactoryExt;
use gfx::Factory;

use ggez::event;
use ggez::graphics;
<<<<<<< HEAD
use ggez::nalgebra as na;
use ggez::{Context, GameResult};
=======
use ggez::{Context, GameResult};
use glam::*;
>>>>>>> 1000695c
use std::env;
use std::f32;
use std::path;

type Isometry3 = Mat4;
type Point3 = Vec3;
type Vector3 = Vec3;
// ColorFormat and DepthFormat are hardwired into ggez's drawing code,
// and there isn't a way to easily change them, so for the moment we just have
// to know what they are and use the same settings.
type ColorFormat = gfx::format::Srgba8;
type DepthFormat = gfx::format::DepthStencil;

gfx_defines! {
    vertex Vertex {
        pos: [f32; 4] = "a_Pos",
        tex_coord: [f32; 2] = "a_TexCoord",
    }

    constant Locals {
        transform: [[f32; 4]; 4] = "u_Transform",
        rotation: [[f32; 4]; 4] = "u_Rotation",
    }

    pipeline pipe {
        vbuf: gfx::VertexBuffer<Vertex> = (),
        transform: gfx::Global<[[f32; 4]; 4]> = "u_Transform",
        locals: gfx::ConstantBuffer<Locals> = "Locals",
        color: gfx::TextureSampler<[f32; 4]> = "t_Color",
        out_color: gfx::RenderTarget<ColorFormat> = "Target0",
        out_depth: gfx::DepthTarget<DepthFormat> =
            gfx::preset::depth::LESS_EQUAL_WRITE,
    }
}

impl Vertex {
    fn new(p: [i8; 3], t: [i8; 2]) -> Vertex {
        Vertex {
            pos: [f32::from(p[0]), f32::from(p[1]), f32::from(p[2]), 1.0],
            tex_coord: [f32::from(t[0]), f32::from(t[1])],
        }
    }
}

fn default_view() -> Isometry3 {
    // Eye location, target location, up-vector
    Mat4::look_at_rh(
        Point3::new(1.5f32, -5.0, 3.0),
        Point3::new(0f32, 0.0, 0.0),
        Vector3::unit_z(),
    )
}

struct MainState {
    frames: usize,
    rotation: f32,

    // All the gfx-rs state stuff we need to keep track of.
    data: pipe::Data<gfx_device_gl::Resources>,
    pso: gfx::PipelineState<gfx_device_gl::Resources, pipe::Meta>,
    slice: gfx::Slice<gfx_device_gl::Resources>,
}

impl MainState {
    fn new(ctx: &mut Context) -> Self {
        let (factory, _device, _encoder, depth_view, color_view) = graphics::gfx_objects(ctx);

        // Shaders.
        let vs = br#"#version 150 core

in vec4 a_Pos;
in vec2 a_TexCoord;
out vec2 v_TexCoord;

uniform Locals {
    mat4 u_Transform;
    mat4 u_Rotation;
};

void main() {
    v_TexCoord = a_TexCoord;
    gl_Position = u_Transform * u_Rotation * a_Pos ;
    gl_ClipDistance[0] = 1.0;
}"#;
        let fs = br#"#version 150 core

in vec2 v_TexCoord;
out vec4 Target0;
uniform sampler2D t_Color;

void main() {
    vec4 tex = texture(t_Color, v_TexCoord);
    float blend = dot(v_TexCoord-vec2(0.5,0.5), v_TexCoord-vec2(0.5,0.5));
    Target0 = mix(tex, vec4(0.0,0.0,0.0,0.0), blend*1.0);
}"#;

        // Cube geometry
        let vertex_data = [
            // top (0, 0, 1)
            Vertex::new([-1, -1, 1], [0, 0]),
            Vertex::new([1, -1, 1], [1, 0]),
            Vertex::new([1, 1, 1], [1, 1]),
            Vertex::new([-1, 1, 1], [0, 1]),
            // bottom (0, 0, -1)
            Vertex::new([-1, 1, -1], [1, 0]),
            Vertex::new([1, 1, -1], [0, 0]),
            Vertex::new([1, -1, -1], [0, 1]),
            Vertex::new([-1, -1, -1], [1, 1]),
            // right (1, 0, 0)
            Vertex::new([1, -1, -1], [0, 0]),
            Vertex::new([1, 1, -1], [1, 0]),
            Vertex::new([1, 1, 1], [1, 1]),
            Vertex::new([1, -1, 1], [0, 1]),
            // left (-1, 0, 0)
            Vertex::new([-1, -1, 1], [1, 0]),
            Vertex::new([-1, 1, 1], [0, 0]),
            Vertex::new([-1, 1, -1], [0, 1]),
            Vertex::new([-1, -1, -1], [1, 1]),
            // front (0, 1, 0)
            Vertex::new([1, 1, -1], [1, 0]),
            Vertex::new([-1, 1, -1], [0, 0]),
            Vertex::new([-1, 1, 1], [0, 1]),
            Vertex::new([1, 1, 1], [1, 1]),
            // back (0, -1, 0)
            Vertex::new([1, -1, 1], [0, 0]),
            Vertex::new([-1, -1, 1], [1, 0]),
            Vertex::new([-1, -1, -1], [1, 1]),
            Vertex::new([1, -1, -1], [0, 1]),
        ];

        #[rustfmt::skip]
        let index_data: &[u16] = &[
             0,  1,  2,  2,  3,  0, // top
             4,  5,  6,  6,  7,  4, // bottom
             8,  9, 10, 10, 11,  8, // right
            12, 13, 14, 14, 15, 12, // left
            16, 17, 18, 18, 19, 16, // front
            20, 21, 22, 22, 23, 20, // back
        ];

        // Create vertex buffer
        let (vbuf, slice) = factory.create_vertex_buffer_with_slice(&vertex_data, index_data);

        // Create 1-pixel blue texture.
        let texels = [[0x20, 0xA0, 0xC0, 0x00]];
        let (_, texture_view) = factory
            .create_texture_immutable::<gfx::format::Rgba8>(
                texture::Kind::D2(1, 1, texture::AaMode::Single),
                texture::Mipmap::Provided,
                &[&texels],
            )
            .unwrap();

        let sinfo =
            texture::SamplerInfo::new(texture::FilterMethod::Bilinear, texture::WrapMode::Clamp);

        // Create pipeline state object
        let pso = factory.create_pipeline_simple(vs, fs, pipe::new()).unwrap();

        // FOV, spect ratio, znear, zfar
        let proj = Mat4::perspective_rh(f32::consts::PI / 4.0, 4.0 / 3.0, 1.0, 10.0);
        let transform = proj * default_view();

        // Bundle all the data together.
        let data = pipe::Data {
            vbuf,
            transform: transform.to_cols_array_2d(),
            locals: factory.create_constant_buffer(1),
            color: (texture_view, factory.create_sampler(sinfo)),
            // We use the (undocumented-but-useful) gfx::memory::Typed here
            // to convert ggez's raw render and depth buffers into ones with
            // compile-time type information.
            out_color: gfx::memory::Typed::new(color_view),
            out_depth: gfx::memory::Typed::new(depth_view),
        };

        MainState {
            frames: 0,
            data,
            pso,
            slice,
            rotation: 0.0,
        }
    }
}

impl event::EventHandler for MainState {
    fn update(&mut self, _ctx: &mut Context) -> GameResult {
        self.rotation += 0.01;
        Ok(())
    }

    fn draw(&mut self, ctx: &mut Context) -> GameResult {
        // Do gfx-rs drawing
        {
            let (_factory, device, encoder, _depthview, _colorview) = graphics::gfx_objects(ctx);
            encoder.clear(&self.data.out_color, [0.1, 0.1, 0.1, 1.0]);

            let rotation = Mat4::from_rotation_z(self.rotation);

            let locals = Locals {
                transform: self.data.transform,
                rotation: rotation.to_cols_array_2d(),
            };
            encoder.update_constant_buffer(&self.data.locals, &locals);
            encoder.clear_depth(&self.data.out_depth, 1.0);

            encoder.draw(&self.slice, &self.pso, &self.data);
            encoder.flush(device);
        }

        // Do ggez drawing
        let dest_point1 = Vec2::new(10.0, 210.0);
        let dest_point2 = Vec2::new(10.0, 250.0);
        // graphics::draw(ctx, &self.text1, (dest_point1,))?;
        // graphics::draw(ctx, &self.text2, (dest_point2,))?;

        graphics::queue_text(
            ctx,
            &graphics::Text::new("You can mix ggez and gfx drawing;"),
            dest_point1,
            None,
        );
        graphics::queue_text(
            ctx,
            &graphics::Text::new("it basically draws gfx stuff first, then ggez"),
            dest_point2,
            None,
        );
        graphics::draw_queued_text(
            ctx,
            graphics::DrawParam::default(),
            None,
            graphics::FilterMode::Linear,
        )?;
        graphics::present(ctx)?;
        self.frames += 1;
        if (self.frames % 10) == 0 {
            println!("FPS: {}", ggez::timer::fps(ctx));
        }
        Ok(())
    }
}

pub fn main() -> GameResult {
    let resource_dir = if let Ok(manifest_dir) = env::var("CARGO_MANIFEST_DIR") {
        let mut path = path::PathBuf::from(manifest_dir);
        path.push("resources");
        path
    } else {
        path::PathBuf::from("./resources")
    };

    let cb = ggez::ContextBuilder::new("cube", "ggez").add_resource_path(resource_dir);

    let (ctx, events_loop) = &mut cb.build()?;
    let state = &mut MainState::new(ctx);
    event::run(ctx, events_loop, state)
}<|MERGE_RESOLUTION|>--- conflicted
+++ resolved
@@ -15,13 +15,8 @@
 
 use ggez::event;
 use ggez::graphics;
-<<<<<<< HEAD
-use ggez::nalgebra as na;
-use ggez::{Context, GameResult};
-=======
 use ggez::{Context, GameResult};
 use glam::*;
->>>>>>> 1000695c
 use std::env;
 use std::f32;
 use std::path;
