//! An example of how to play with various graphics modes settings,
//! resize windows, etc.
//!
//! Prints instructions to the console.

<<<<<<< HEAD
=======
use ggez;

>>>>>>> 38323f04
use ggez::conf;
use ggez::event::{self, KeyCode, KeyMods};
use ggez::graphics::{self, DrawMode};
use ggez::timer;
use ggez::{Context, GameResult};

use argh::FromArgs;
use glam;

use std::env;
use std::path;

type Point2 = glam::Vec2;

struct WindowSettings {
    toggle_fullscreen: bool,
    is_fullscreen: bool,
    resize_projection: bool,
}

struct MainState {
    angle: f32, // in radians
    zoom: f32,
    image: graphics::Image,
    window_settings: WindowSettings,
}

impl MainState {
    fn new(ctx: &mut Context) -> GameResult<MainState> {
        let s = MainState {
            angle: 0.0,
            zoom: 1.0,
            image: graphics::Image::new(ctx, "/tile.png")?,
            window_settings: WindowSettings {
                toggle_fullscreen: false,
                is_fullscreen: false,
                resize_projection: false,
            },
        };
        Ok(s)
    }
}

impl event::EventHandler for MainState {
    fn update(&mut self, ctx: &mut Context) -> GameResult {
        const DESIRED_FPS: u32 = 60;
        while timer::check_update_time(ctx, DESIRED_FPS) {
            self.angle += 0.01;

            if self.window_settings.toggle_fullscreen {
                let fullscreen_type = if self.window_settings.is_fullscreen {
                    conf::FullscreenType::Desktop
                } else {
                    conf::FullscreenType::Windowed
                };
                ggez::graphics::set_fullscreen(ctx, fullscreen_type)?;
                self.window_settings.toggle_fullscreen = false;
            }
        }
        Ok(())
    }

    fn draw(&mut self, ctx: &mut Context) -> GameResult {
        graphics::clear(ctx, graphics::BLACK);
        let rotation = timer::ticks(ctx) % 1000;
        let circle = graphics::Mesh::new_circle(
            ctx,
            DrawMode::stroke(3.0),
            Point2::new(0.0, 0.0),
            100.0,
            4.0,
            graphics::WHITE,
        )?;
        graphics::draw(
            ctx,
            &self.image,
            (Point2::new(400.0, 300.0), 0.0, graphics::WHITE),
        )?;
        graphics::draw(
            ctx,
            &circle,
            (Point2::new(400.0, 300.0), rotation as f32, graphics::WHITE),
        )?;

        // Let's draw a grid so we can see where the window bounds are.
        const COUNT: i32 = 10;
        let mut mb = graphics::MeshBuilder::new();
        for x in -COUNT..COUNT {
            for y in -COUNT..COUNT {
                const SPACING: i32 = 100;
                let fx = (x * SPACING) as f32;
                let fy = (y * SPACING) as f32;
                // println!("POS: {},{}", fx, fy);
                let r = (x as f32) / (COUNT as f32);
                let b = (y as f32) / (COUNT as f32);
                // println!("R: {}", r);
                let color = graphics::Color::new(r, 0.0, b, 1.0);
                // graphics::rectangle(
                //     ctx,
                //     color,
                //     graphics::DrawMode::fill(),
                //     graphics::Rect::new(fx, fy, 5.0, 5.0),
                // )?
                mb.rectangle(
                    DrawMode::fill(),
                    graphics::Rect::new(fx, fy, 5.0, 5.0),
                    color,
                )?;
            }
        }
        let mesh = mb.build(ctx)?;
        graphics::draw(ctx, &mesh, (ggez::mint::Point2 { x: 0.0, y: 0.0 },))?;
        graphics::present(ctx)?;
        Ok(())
    }

    fn mouse_button_down_event(
        &mut self,
        _ctx: &mut Context,
        _btn: event::MouseButton,
        x: f32,
        y: f32,
    ) {
        println!("Button clicked at: {} {}", x, y);
    }

    fn key_up_event(&mut self, ctx: &mut Context, keycode: KeyCode, _keymod: KeyMods) {
        match keycode {
            KeyCode::F => {
                self.window_settings.toggle_fullscreen = true;
                self.window_settings.is_fullscreen = !self.window_settings.is_fullscreen;
            }
            KeyCode::Up => {
                self.zoom += 0.1;
                println!("Zoom is now {}", self.zoom);
                let (w, h) = graphics::size(ctx);
                let new_rect =
                    graphics::Rect::new(0.0, 0.0, w as f32 * self.zoom, h as f32 * self.zoom);
                graphics::set_screen_coordinates(ctx, new_rect).unwrap();
            }
            KeyCode::Down => {
                self.zoom -= 0.1;
                println!("Zoom is now {}", self.zoom);
                let (w, h) = graphics::size(ctx);
                let new_rect =
                    graphics::Rect::new(0.0, 0.0, w as f32 * self.zoom, h as f32 * self.zoom);
                graphics::set_screen_coordinates(ctx, new_rect).unwrap();
            }
            KeyCode::Space => {
                self.window_settings.resize_projection = !self.window_settings.resize_projection;
                println!(
                    "Resizing the projection on window resize is now: {}",
                    self.window_settings.resize_projection
                );
            }
            _ => {}
        }
    }

    fn resize_event(&mut self, ctx: &mut Context, width: f32, height: f32) {
        println!("Resized screen to {}, {}", width, height);
        if self.window_settings.resize_projection {
            let new_rect = graphics::Rect::new(
                0.0,
                0.0,
                width as f32 * self.zoom,
                height as f32 * self.zoom,
            );
            graphics::set_screen_coordinates(ctx, new_rect).unwrap();
        }
    }
}

fn print_help() {
    println!("GRAPHICS SETTING EXAMPLE:");
    println!("    F: toggle fullscreen");
    println!("    Up/Down: Zoom in/out");
    println!(
        "    Spacebar: Toggle whether or not to resize the projection when the window is resized"
    );
    println!("    ");
    println!("    To see command-line options, run with `cargo run --example graphics_settings -- --help`");
    println!("    ");
}

/// Print out graphics settings.
#[derive(FromArgs, Debug)]
struct Opt {
    /// what level of MSAA to try to use (1, 2, 4, 8)
    #[argh(option, short = 'm', long = "msaa", default = "1")]
    msaa: u32,
    /// try to use OpenGL ES 3.0 instead of regular OpenGL.
    #[argh(switch, long = "es")]
    es: bool,
}

pub fn main() -> GameResult {
    let opt: Opt = argh::from_env();

    let resource_dir = if let Ok(manifest_dir) = env::var("CARGO_MANIFEST_DIR") {
        let mut path = path::PathBuf::from(manifest_dir);
        path.push("resources");
        path
    } else {
        path::PathBuf::from("./resources")
    };

    let mut backend = conf::Backend::default();
    if opt.es {
        backend = backend.gles().version(3, 0);
    }

    let cb = ggez::ContextBuilder::new("graphics_settings", "ggez")
        .window_mode(
            conf::WindowMode::default()
                .fullscreen_type(conf::FullscreenType::Windowed)
                .resizable(true),
        )
        .window_setup(
            conf::WindowSetup::default().samples(
                conf::NumSamples::from_u32(opt.msaa)
                    .expect("Option msaa needs to be 1, 2, 4, 8 or 16!"),
            ),
        )
        .backend(backend)
        .add_resource_path(resource_dir);

    let (mut ctx, events_loop) = cb.build()?;

    println!("Renderer: {}", graphics::renderer_info(&ctx).unwrap());

    print_help();
    let state = MainState::new(&mut ctx)?;
    event::run(ctx, events_loop, state)
}<|MERGE_RESOLUTION|>--- conflicted
+++ resolved
@@ -3,11 +3,8 @@
 //!
 //! Prints instructions to the console.
 
-<<<<<<< HEAD
-=======
 use ggez;
 
->>>>>>> 38323f04
 use ggez::conf;
 use ggez::event::{self, KeyCode, KeyMods};
 use ggez::graphics::{self, DrawMode};
