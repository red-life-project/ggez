--- conflicted
+++ resolved
@@ -62,11 +62,6 @@
 // * Second, create a `ggez::game::Game` object which will
 // do the work of creating our MainState and running our game.
 // * Then, just call `game.run()` which runs the `Game` mainloop.
-<<<<<<< HEAD
-pub fn main() {
-    let c = conf::Conf::new();
-    let (ctx, event_loop) = &mut Context::load_from_conf("helloworld", "ggez", c).unwrap();
-=======
 pub fn main() -> GameResult {
     let c = conf::Conf {
         window_setup: conf::WindowSetup {
@@ -75,8 +70,7 @@
         },
         .. Default::default()
     };
-    let ctx = &mut Context::load_from_conf("helloworld", "ggez", c)?;
->>>>>>> f21e0b23
+    let (ctx, event_loop) = &mut Context::load_from_conf("helloworld", "ggez", c)?;
 
     // We add the CARGO_MANIFEST_DIR/resources to the filesystem's path
     // so that ggez will look in our cargo project directory for files.
@@ -86,15 +80,6 @@
         ctx.filesystem.mount(&path, true);
     }
 
-<<<<<<< HEAD
-    let state = &mut MainState::new(ctx).unwrap();
-    if let Err(e) = event::run(ctx, event_loop, state) {
-        println!("Error encountered: {}", e);
-    } else {
-        println!("Game exited cleanly.");
-    }
-=======
     let state = &mut MainState::new(ctx)?;
-    event::run(ctx, state)
->>>>>>> f21e0b23
+    event::run(ctx, event_loop, state)
 }