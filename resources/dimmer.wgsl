--- conflicted
+++ resolved
@@ -11,17 +11,10 @@
 @group(1) @binding(0)
 var t: texture_2d<f32>;
 
-<<<<<<< HEAD
-@group(1) @binding(1)
+@group(2) @binding(1)
 var s: sampler;
 
-@group(0) @binding(0)
-=======
-[[group(2), binding(0)]]
-var s: sampler;
-
-[[group(4), binding(0)]]
->>>>>>> ec2076b1
+@group(4) @binding(0)
 var<uniform> dim: Dim;
 
 @fragment
